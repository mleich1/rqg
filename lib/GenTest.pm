--- conflicted
+++ resolved
@@ -135,19 +135,8 @@
 	my $datetime = shift;
 
 	my ($sec, $min, $hour, $mday, $mon, $year, $wday, $yday, $isdst) = defined $datetime ? localtime($datetime) : localtime();
-<<<<<<< HEAD
-	# $mday is the day of the month, and $mon is the month itself.
-	# $mon is in the range 0..11 with 0 indicating January and 11 indicating December.
-	# So, increment $mon to get the correct month number (1 indicating January).
-	$mon++;
-	# $year is the number of years since 1900, not just the last two digits of the year.
-	# So, add 1900 to the year to get correct calendar year.
-	$year += 1900;
-	
-	return sprintf("%04d-%02d-%02dT%02d:%02d:%02d", $year, $mon ,$mday ,$hour, $min, $sec);
-=======
 	return sprintf("%04d-%02d-%02dT%02d:%02d:%02d", $year+1900, $mon+1 ,$mday ,$hour, $min, $sec);
-	
+
 }
 
 sub isoUTCTimestamp {
@@ -155,7 +144,6 @@
 
 	my ($sec, $min, $hour, $mday, $mon, $year, $wday, $yday, $isdst) = defined $datetime ? gmtime($datetime) : gmtime();
 	return sprintf("%04d-%02d-%02dT%02d:%02d:%02dZ", $year+1900, $mon+1 ,$mday ,$hour, $min, $sec);
->>>>>>> 46f8ec1b
 	
 }
 
