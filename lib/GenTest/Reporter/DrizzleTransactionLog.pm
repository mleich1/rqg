# Copyright (C) 2008-2009 Sun Microsystems, Inc. All rights reserved.
# Use is subject to license terms.
#
# This program is free software; you can redistribute it and/or modify
# it under the terms of the GNU General Public License as published by
# the Free Software Foundation; version 2 of the License.
#
# This program is distributed in the hope that it will be useful, but
# WITHOUT ANY WARRANTY; without even the implied warranty of
# MERCHANTABILITY or FITNESS FOR A PARTICULAR PURPOSE. See the GNU
# General Public License for more details.
#
# You should have received a copy of the GNU General Public License
# along with this program; if not, write to the Free Software
# Foundation, Inc., 51 Franklin St, Fifth Floor, Boston, MA 02110-1301
# USA

package GenTest::Reporter::DrizzleTransactionLog;

require Exporter;
@ISA = qw(GenTest::Reporter);

use strict;
use DBI;
use GenTest;
use GenTest::Constants;
use GenTest::Reporter;
use Data::Dumper;
use IPC::Open2;
use IPC::Open3;
use File::Copy;

use constant SERVER1_FILE_NAME  => 0;
use constant SERVER2_FILE_NAME  => 1;

sub report 
  {
	my $reporter = shift;

        
        # do some setup and whatnot
        my $main_port = '9306';
	my $validator_port = '9307';
        my $basedir= $reporter->serverVariable('basedir');
        my $drizzledump = $basedir.'/client/drizzledump' ;
        my $drizzle_client = $basedir.'/client/drizzle' ;
        my $transaction_reader; 
        if (-e $basedir.'/drizzled/message/transaction_reader') 
        {
            $transaction_reader = $basedir.'/drizzled/message/transaction_reader';
        }
        else 
        {
            $transaction_reader = $basedir.'/plugin/transaction_log/utilities/transaction_reader' ;
        }

        # transaction log location can vary depending on how we start the server
        # we really only account for test-run and drizzle-automation starts
<<<<<<< HEAD
        my $transaction_log;
=======
        my $transaction_log = '';
>>>>>>> aa155b4e
        if (-e $basedir.'/var/local/transaction.log')
        {
          $transaction_log = $basedir.'/var/local/transaction.log' ;
        }
        else
        {
          $transaction_log = $basedir.'/tests/var/master-data/local/transaction.log' ;
        }
        my $transaction_log_copy = tmpdir()."/translog_".$$."_.log" ;
        copy($transaction_log, $transaction_log_copy);


        # We now attempt to replicate from the transaction log
        # We call transaction_reader and send the output
        # via the drizzle client to the validation server (slave)
        my $transaction_log_sql_file = tmpdir()."/translog_".$$."_.sql" ;
        say("transaction_log output file:  $transaction_log_sql_file");
        say("$transaction_reader $transaction_log > $transaction_log_sql_file");
        system("$transaction_reader $transaction_log > $transaction_log_sql_file") ;
        say("Replicating from transaction_log output...");
        my $rpl_command = "$drizzle_client --host=127.0.0.1 --port=$validator_port --user=root test <  $transaction_log_sql_file";
        say ("$rpl_command");
        my $drizzle_rpl_result = system($rpl_command) ;
        return STATUS_UNKNOWN_ERROR if $drizzle_rpl_result > 0 ;

          
        say("Validating replication via dumpfile compare...");
        my @files;
        my @ports = ($main_port, $validator_port);

        foreach my $port_id (0..1) 
          {
            $files[$port_id] = tmpdir()."/translog_rpl_dump_".$$."_".$ports[$port_id].".sql";
            say("$files[$port_id]");
            say("$drizzledump --compact --skip-extended-insert --host=127.0.0.1 --port=$ports[$port_id] --user=root test >$files[$port_id]");
	    my $drizzledump_result = system("$drizzledump --compact --skip-extended-insert --host=127.0.0.1 --port=$ports[$port_id] --user=root test >$files[$port_id]");
            # disable pipe to 'sort' from drizzledump call above
            #| sort > $files[$port_id]");
	    return STATUS_UNKNOWN_ERROR if $drizzledump_result > 0;
	  }
         say ("Executing diff --unified $files[SERVER1_FILE_NAME] $files[SERVER2_FILE_NAME]");
         my $diff_result = system("diff --unified $files[SERVER1_FILE_NAME] $files[SERVER2_FILE_NAME]");
	 $diff_result = $diff_result >> 8;
         say ("Cleaning up validation server...");
         system("$drizzle_client --host=127.0.0.1 --port=$validator_port --user=root -e 'DROP SCHEMA test'");

         say ("Resetting validation server...");
         my $create_schema_result = system("$drizzle_client --host=127.0.0.1 --port=$validator_port --user=root -e 'CREATE SCHEMA test'");
         say("$create_schema_result");      

	 return STATUS_UNKNOWN_ERROR if $diff_result > 1;

	 if ($diff_result == 1) 
         {
	   say("Differences between the two servers were found after comparing dumpfiles");
           say("diff command:  diff --unified $files[SERVER1_FILE_NAME] $files[SERVER2_FILE_NAME]");
           say("Master dumpfile:  $files[SERVER1_FILE_NAME]");
           say("Slave dumpfile:   $files[SERVER2_FILE_NAME]");
           say("transaction_log output file:  $transaction_log_sql_file");
           say("Transaction log:  $transaction_log_copy");
	   return STATUS_REPLICATION_FAILURE;
	 } 
         else 
         {
	   foreach my $file (@files) 
           {
	     unlink($file);
	   }
           unlink($transaction_log_sql_file);
           unlink($transaction_log_copy);
	   return STATUS_OK;
	 }

   }	
	
 

sub type {
	return REPORTER_TYPE_ALWAYS;
}

1;<|MERGE_RESOLUTION|>--- conflicted
+++ resolved
@@ -56,11 +56,7 @@
 
         # transaction log location can vary depending on how we start the server
         # we really only account for test-run and drizzle-automation starts
-<<<<<<< HEAD
-        my $transaction_log;
-=======
         my $transaction_log = '';
->>>>>>> aa155b4e
         if (-e $basedir.'/var/local/transaction.log')
         {
           $transaction_log = $basedir.'/var/local/transaction.log' ;
