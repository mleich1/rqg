# Copyright (C) 2008-2009 Sun Microsystems, Inc. All rights reserved.
# Use is subject to license terms.
#
# This program is free software; you can redistribute it and/or modify
# it under the terms of the GNU General Public License as published by
# the Free Software Foundation; version 2 of the License.
#
# This program is distributed in the hope that it will be useful, but
# WITHOUT ANY WARRANTY; without even the implied warranty of
# MERCHANTABILITY or FITNESS FOR A PARTICULAR PURPOSE. See the GNU
# General Public License for more details.
#
# You should have received a copy of the GNU General Public License
# along with this program; if not, write to the Free Software
# Foundation, Inc., 51 Franklin St, Fifth Floor, Boston, MA 02110-1301
# USA

package GenTest::XML::Report;

require Exporter;
@ISA = qw(GenTest);

use strict;
use GenTest;
use GenTest::XML::BuildInfo;
use GenTest::XML::Environment;

#
# Those names are taken from Vemundo's specification for a 
# test result XML report. Not all of them will be used
#

use constant XMLREPORT_DATE             => 0;
use constant XMLREPORT_BUILDINFO        => 1;
use constant XMLREPORT_TESTS            => 2;
use constant XMLREPORT_ENVIRONMENT      => 3;

1;

sub new {
    my $class = shift;

    my $report = $class->SUPER::new({
        environment => XMLREPORT_ENVIRONMENT,
        date        => XMLREPORT_DATE,
        buildinfo   => XMLREPORT_BUILDINFO,
        tests       => XMLREPORT_TESTS
    }, @_);

<<<<<<< HEAD
    $report->[XMLREPORT_DATE] = xml_timestamp() if not defined $report->[XMLREPORT_DATE];
    $report->[XMLREPORT_ENVIRONMENT] = GenTest::XML::Environment->new() if not defined  $report->[XMLREPORT_ENVIRONMENT];
=======
	$report->[XMLREPORT_DATE] = isoUTCTimestamp() if not defined $report->[XMLREPORT_DATE];
	$report->[XMLREPORT_ENVIRONMENT] = GenTest::XML::Environment->new() if not defined  $report->[XMLREPORT_ENVIRONMENT];
>>>>>>> 46f8ec1b

    return $report;
}

sub xml {
<<<<<<< HEAD
    my $report = shift;

    require XML::Writer;

    my $report_xml;

    my $writer = XML::Writer->new(
        OUTPUT      => \$report_xml,
        UNSAFE      => 1    # required for use of 'raw()'
    );

    $writer->xmlDecl('ISO-8859-1');
    $writer->startTag('report',
        'xmlns'                 => "http://clustra.norway.sun.com/intraweb/organization/qa/cassiopeia",
        'xmlns:xsi'             => "http://www.w3.org/2001/XMLSchema-instance",
        'xsi:schemaLocation'    => "http://clustra.norway.sun.com/intraweb/organization/qa/cassiopeia http://clustra.norway.sun.com/intraweb/organization/qa/cassiopeia/testresult-schema-1-2.xsd",
        'version'               => "1.2"
    );

    $writer->dataElement('date', $report->[XMLREPORT_DATE]);
    if ($^O eq 'linux' || $^O eq 'solaris')
    {
        $writer->dataElement('operator', $ENV{'LOGNAME'});
    }
    else
    {
        $writer->dataElement('operator', $ENV{'USERNAME'});
    }

    $writer->raw($report->[XMLREPORT_ENVIRONMENT]->xml()) if defined $report->[XMLREPORT_BUILDINFO];
    $writer->raw($report->[XMLREPORT_BUILDINFO]->xml()) if defined $report->[XMLREPORT_BUILDINFO];

    $writer->startTag('testsuites');
    $writer->startTag('testsuite', id => 0);
    $writer->dataElement('name', 'RQG_misc');
    $writer->dataElement('environment_id', 0);
    $writer->dataElement('starttime', $report->[XMLREPORT_DATE]);
    $writer->dataElement('endtime', xml_timestamp());
    $writer->dataElement('description', 'http://forge.mysql.com/wiki/RQG');
    # TODO (if applicable):
    # test-suite specific descriptions (once we have defined testsuites)?
    #<xsd:element name="logdir" type="xsd:string" minOccurs="0" form="qualified"/>
    #<xsd:element name="attributes" type="cassiopeia:Attributes" minOccurs="0" form="qualified"/> # pairs of (name, value)
    $writer->startTag('tests');

    foreach my $test (@{$report->[XMLREPORT_TESTS]}) {
        $writer->raw($test->xml());
    }

    $writer->endTag('tests');
    $writer->endTag('testsuite');
    $writer->endTag('testsuites');
    $writer->endTag('report');

    $writer->end();

    return $report_xml;
=======
	my $report = shift;

	require XML::Writer;

	my $report_xml;

	my $writer = XML::Writer->new(
		OUTPUT		=> \$report_xml,
		UNSAFE		=> 1
	);

	$writer->xmlDecl('ISO-8859-1');
	$writer->startTag('report',
		'xmlns'			=> "http://clustra.norway.sun.com/intraweb/organization/qa/cassiopeia",
		'xmlns:xsi'		=> "http://www.w3.org/2001/XMLSchema-instance",
		'xsi:schemaLocation'	=> "http://clustra.norway.sun.com/intraweb/organization/qa/cassiopeia http://clustra.norway.sun.com/intraweb/organization/qa/cassiopeia/cassiopeia-testresult.xsd"
	);
	
	$writer->dataElement('date', $report->[XMLREPORT_DATE]);
	$writer->dataElement('version', 1);
	$writer->dataElement('operator', $<);

	$writer->raw($report->[XMLREPORT_BUILDINFO]->xml()) if defined $report->[XMLREPORT_BUILDINFO];
	$writer->raw($report->[XMLREPORT_ENVIRONMENT]->xml()) if defined $report->[XMLREPORT_BUILDINFO];

	$writer->startTag('testsuites');
	$writer->startTag('testsuite', id => 0);
	$writer->dataElement('name', 'Random Query Generator');
	$writer->dataElement('environment_id', 0);
	$writer->dataElement('starttime', $report->[XMLREPORT_DATE]);
	$writer->dataElement('endtime', isoUTCTimestamp());
	$writer->dataElement('description', 'http://forge.mysql.com/wiki/RQG');
	$writer->startTag('tests');

	foreach my $test (@{$report->[XMLREPORT_TESTS]}) {
		$writer->raw($test->xml());
	}

	$writer->endTag('tests');
	$writer->endTag('testsuite');
	$writer->endTag('testsuites');
	$writer->endTag('report');

	$writer->end();

	return $report_xml;
>>>>>>> 46f8ec1b
}

1;
<|MERGE_RESOLUTION|>--- conflicted
+++ resolved
@@ -1,170 +1,116 @@
-# Copyright (C) 2008-2009 Sun Microsystems, Inc. All rights reserved.
-# Use is subject to license terms.
-#
-# This program is free software; you can redistribute it and/or modify
-# it under the terms of the GNU General Public License as published by
-# the Free Software Foundation; version 2 of the License.
-#
-# This program is distributed in the hope that it will be useful, but
-# WITHOUT ANY WARRANTY; without even the implied warranty of
-# MERCHANTABILITY or FITNESS FOR A PARTICULAR PURPOSE. See the GNU
-# General Public License for more details.
-#
-# You should have received a copy of the GNU General Public License
-# along with this program; if not, write to the Free Software
-# Foundation, Inc., 51 Franklin St, Fifth Floor, Boston, MA 02110-1301
-# USA
-
-package GenTest::XML::Report;
-
-require Exporter;
-@ISA = qw(GenTest);
-
-use strict;
-use GenTest;
-use GenTest::XML::BuildInfo;
-use GenTest::XML::Environment;
-
-#
-# Those names are taken from Vemundo's specification for a 
-# test result XML report. Not all of them will be used
-#
-
-use constant XMLREPORT_DATE             => 0;
-use constant XMLREPORT_BUILDINFO        => 1;
-use constant XMLREPORT_TESTS            => 2;
-use constant XMLREPORT_ENVIRONMENT      => 3;
-
-1;
-
-sub new {
-    my $class = shift;
-
-    my $report = $class->SUPER::new({
-        environment => XMLREPORT_ENVIRONMENT,
-        date        => XMLREPORT_DATE,
-        buildinfo   => XMLREPORT_BUILDINFO,
-        tests       => XMLREPORT_TESTS
-    }, @_);
-
-<<<<<<< HEAD
-    $report->[XMLREPORT_DATE] = xml_timestamp() if not defined $report->[XMLREPORT_DATE];
-    $report->[XMLREPORT_ENVIRONMENT] = GenTest::XML::Environment->new() if not defined  $report->[XMLREPORT_ENVIRONMENT];
-=======
-	$report->[XMLREPORT_DATE] = isoUTCTimestamp() if not defined $report->[XMLREPORT_DATE];
-	$report->[XMLREPORT_ENVIRONMENT] = GenTest::XML::Environment->new() if not defined  $report->[XMLREPORT_ENVIRONMENT];
->>>>>>> 46f8ec1b
-
-    return $report;
-}
-
-sub xml {
-<<<<<<< HEAD
-    my $report = shift;
-
-    require XML::Writer;
-
-    my $report_xml;
-
-    my $writer = XML::Writer->new(
-        OUTPUT      => \$report_xml,
-        UNSAFE      => 1    # required for use of 'raw()'
-    );
-
-    $writer->xmlDecl('ISO-8859-1');
-    $writer->startTag('report',
-        'xmlns'                 => "http://clustra.norway.sun.com/intraweb/organization/qa/cassiopeia",
-        'xmlns:xsi'             => "http://www.w3.org/2001/XMLSchema-instance",
-        'xsi:schemaLocation'    => "http://clustra.norway.sun.com/intraweb/organization/qa/cassiopeia http://clustra.norway.sun.com/intraweb/organization/qa/cassiopeia/testresult-schema-1-2.xsd",
-        'version'               => "1.2"
-    );
-
-    $writer->dataElement('date', $report->[XMLREPORT_DATE]);
-    if ($^O eq 'linux' || $^O eq 'solaris')
-    {
-        $writer->dataElement('operator', $ENV{'LOGNAME'});
-    }
-    else
-    {
-        $writer->dataElement('operator', $ENV{'USERNAME'});
-    }
-
-    $writer->raw($report->[XMLREPORT_ENVIRONMENT]->xml()) if defined $report->[XMLREPORT_BUILDINFO];
-    $writer->raw($report->[XMLREPORT_BUILDINFO]->xml()) if defined $report->[XMLREPORT_BUILDINFO];
-
-    $writer->startTag('testsuites');
-    $writer->startTag('testsuite', id => 0);
-    $writer->dataElement('name', 'RQG_misc');
-    $writer->dataElement('environment_id', 0);
-    $writer->dataElement('starttime', $report->[XMLREPORT_DATE]);
-    $writer->dataElement('endtime', xml_timestamp());
-    $writer->dataElement('description', 'http://forge.mysql.com/wiki/RQG');
-    # TODO (if applicable):
-    # test-suite specific descriptions (once we have defined testsuites)?
-    #<xsd:element name="logdir" type="xsd:string" minOccurs="0" form="qualified"/>
-    #<xsd:element name="attributes" type="cassiopeia:Attributes" minOccurs="0" form="qualified"/> # pairs of (name, value)
-    $writer->startTag('tests');
-
-    foreach my $test (@{$report->[XMLREPORT_TESTS]}) {
-        $writer->raw($test->xml());
-    }
-
-    $writer->endTag('tests');
-    $writer->endTag('testsuite');
-    $writer->endTag('testsuites');
-    $writer->endTag('report');
-
-    $writer->end();
-
-    return $report_xml;
-=======
-	my $report = shift;
-
-	require XML::Writer;
-
-	my $report_xml;
-
-	my $writer = XML::Writer->new(
-		OUTPUT		=> \$report_xml,
-		UNSAFE		=> 1
-	);
-
-	$writer->xmlDecl('ISO-8859-1');
-	$writer->startTag('report',
-		'xmlns'			=> "http://clustra.norway.sun.com/intraweb/organization/qa/cassiopeia",
-		'xmlns:xsi'		=> "http://www.w3.org/2001/XMLSchema-instance",
-		'xsi:schemaLocation'	=> "http://clustra.norway.sun.com/intraweb/organization/qa/cassiopeia http://clustra.norway.sun.com/intraweb/organization/qa/cassiopeia/cassiopeia-testresult.xsd"
-	);
-	
-	$writer->dataElement('date', $report->[XMLREPORT_DATE]);
-	$writer->dataElement('version', 1);
-	$writer->dataElement('operator', $<);
-
-	$writer->raw($report->[XMLREPORT_BUILDINFO]->xml()) if defined $report->[XMLREPORT_BUILDINFO];
-	$writer->raw($report->[XMLREPORT_ENVIRONMENT]->xml()) if defined $report->[XMLREPORT_BUILDINFO];
-
-	$writer->startTag('testsuites');
-	$writer->startTag('testsuite', id => 0);
-	$writer->dataElement('name', 'Random Query Generator');
-	$writer->dataElement('environment_id', 0);
-	$writer->dataElement('starttime', $report->[XMLREPORT_DATE]);
-	$writer->dataElement('endtime', isoUTCTimestamp());
-	$writer->dataElement('description', 'http://forge.mysql.com/wiki/RQG');
-	$writer->startTag('tests');
-
-	foreach my $test (@{$report->[XMLREPORT_TESTS]}) {
-		$writer->raw($test->xml());
-	}
-
-	$writer->endTag('tests');
-	$writer->endTag('testsuite');
-	$writer->endTag('testsuites');
-	$writer->endTag('report');
-
-	$writer->end();
-
-	return $report_xml;
->>>>>>> 46f8ec1b
-}
-
-1;
+# Copyright (C) 2008-2009 Sun Microsystems, Inc. All rights reserved.
+# Use is subject to license terms.
+#
+# This program is free software; you can redistribute it and/or modify
+# it under the terms of the GNU General Public License as published by
+# the Free Software Foundation; version 2 of the License.
+#
+# This program is distributed in the hope that it will be useful, but
+# WITHOUT ANY WARRANTY; without even the implied warranty of
+# MERCHANTABILITY or FITNESS FOR A PARTICULAR PURPOSE. See the GNU
+# General Public License for more details.
+#
+# You should have received a copy of the GNU General Public License
+# along with this program; if not, write to the Free Software
+# Foundation, Inc., 51 Franklin St, Fifth Floor, Boston, MA 02110-1301
+# USA
+
+package GenTest::XML::Report;
+
+require Exporter;
+@ISA = qw(GenTest);
+
+use strict;
+use GenTest;
+use GenTest::XML::BuildInfo;
+use GenTest::XML::Environment;
+
+#
+# Those names are taken from Vemundo's specification for a 
+# test result XML report. Not all of them will be used
+#
+
+use constant XMLREPORT_DATE             => 0;
+use constant XMLREPORT_BUILDINFO        => 1;
+use constant XMLREPORT_TESTS            => 2;
+use constant XMLREPORT_ENVIRONMENT      => 3;
+
+1;
+
+sub new {
+	my $class = shift;
+
+	my $report = $class->SUPER::new({
+		environment	=> XMLREPORT_ENVIRONMENT,
+		date		=> XMLREPORT_DATE,
+		buildinfo	=> XMLREPORT_BUILDINFO,
+		tests		=> XMLREPORT_TESTS
+	}, @_);
+
+	$report->[XMLREPORT_DATE] = isoUTCTimestamp() if not defined $report->[XMLREPORT_DATE];
+	$report->[XMLREPORT_ENVIRONMENT] = GenTest::XML::Environment->new() if not defined  $report->[XMLREPORT_ENVIRONMENT];
+
+	return $report;
+}
+
+sub xml {
+    my $report = shift;
+
+    require XML::Writer;
+
+    my $report_xml;
+
+    my $writer = XML::Writer->new(
+        OUTPUT      => \$report_xml,
+        UNSAFE      => 1    # required for use of 'raw()'
+    );
+
+    $writer->xmlDecl('ISO-8859-1');
+    $writer->startTag('report',
+        'xmlns'                 => "http://clustra.norway.sun.com/intraweb/organization/qa/cassiopeia",
+        'xmlns:xsi'             => "http://www.w3.org/2001/XMLSchema-instance",
+        'xsi:schemaLocation'    => "http://clustra.norway.sun.com/intraweb/organization/qa/cassiopeia http://clustra.norway.sun.com/intraweb/organization/qa/cassiopeia/testresult-schema-1-2.xsd",
+        'version'               => "1.2"
+    );
+
+    $writer->dataElement('date', $report->[XMLREPORT_DATE]);
+    if ($^O eq 'linux' || $^O eq 'solaris')
+    {
+        $writer->dataElement('operator', $ENV{'LOGNAME'});
+    }
+    else
+    {
+        $writer->dataElement('operator', $ENV{'USERNAME'});
+    }
+
+    $writer->raw($report->[XMLREPORT_ENVIRONMENT]->xml()) if defined $report->[XMLREPORT_BUILDINFO];
+    $writer->raw($report->[XMLREPORT_BUILDINFO]->xml()) if defined $report->[XMLREPORT_BUILDINFO];
+
+    $writer->startTag('testsuites');
+    $writer->startTag('testsuite', id => 0);
+    $writer->dataElement('name', 'RQG_misc');
+    $writer->dataElement('environment_id', 0);
+    $writer->dataElement('starttime', $report->[XMLREPORT_DATE]);
+    $writer->dataElement('endtime', isoUTCTimestamp());
+    $writer->dataElement('description', 'http://forge.mysql.com/wiki/RQG');
+    # TODO (if applicable):
+    # test-suite specific descriptions (once we have defined testsuites)?
+    #<xsd:element name="logdir" type="xsd:string" minOccurs="0" form="qualified"/>
+    #<xsd:element name="attributes" type="cassiopeia:Attributes" minOccurs="0" form="qualified"/> # pairs of (name, value)
+    $writer->startTag('tests');
+
+    foreach my $test (@{$report->[XMLREPORT_TESTS]}) {
+        $writer->raw($test->xml());
+    }
+
+    $writer->endTag('tests');
+    $writer->endTag('testsuite');
+    $writer->endTag('testsuites');
+    $writer->endTag('report');
+
+    $writer->end();
+
+    return $report_xml;
+}
+
+1;