--- conflicted
+++ resolved
@@ -9,22 +9,12 @@
     --duration=350
     --threads=6
     --seed=time
-<<<<<<< HEAD
+    --views
+    --vcols
     --reporters=Backtrace,ErrorLog
     --validators=TransformerNoComparator
     --transformers=ExecuteAsCTE,ExecuteAsDeleteReturning,ExecuteAsExcept,ExecuteAsExecuteImmediate,ExecuteAsInsertSelect,ExecuteAsIntersect,ExecuteAsUnion,ExecuteAsUpdateDelete,ExecuteAsView,ExecuteAsPreparedTwice,ExecuteAsSPTwice
     --redefine=conf/mariadb/general-workarounds.yy
-    --mysqld=--log_output=FILE
-    --views
-	--vcols
-=======
-    --views
-    --vcols
-    --reporters=Backtrace,ErrorLog,Deadlock
-    --validators=TransformerNoComparator
-    --transformers=ExecuteAsCTE,ExecuteAsDeleteReturning,ExecuteAsExcept,ExecuteAsExecuteImmediate,ExecuteAsInsertSelect,ExecuteAsIntersect,ExecuteAsUnion,ExecuteAsUpdateDelete,ExecuteAsView,ExecuteAsPreparedTwice,ExecuteAsSPTwice
-    --redefine=conf/mariadb/general-workarounds.yy
->>>>>>> a1ddcead
     --redefine=conf/mariadb/alter_table.yy
     --redefine=conf/mariadb/bulk_insert.yy
     --redefine=conf/mariadb/xa.yy
