#!/usr/bin/perl

# Copyright (c) 2008, 2011, Oracle and/or its affiliates. All rights
# reserved.
#
# This program is free software; you can redistribute it and/or modify
# it under the terms of the GNU General Public License as published by
# the Free Software Foundation; version 2 of the License.
#
# This program is distributed in the hope that it will be useful, but
# WITHOUT ANY WARRANTY; without even the implied warranty of
# MERCHANTABILITY or FITNESS FOR A PARTICULAR PURPOSE. See the GNU
# General Public License for more details.
#
# You should have received a copy of the GNU General Public License
# along with this program; if not, write to the Free Software
# Foundation, Inc., 51 Franklin St, Fifth Floor, Boston, MA 02110-1301
# USA

use lib 'lib';
use lib "$ENV{RQG_HOME}/lib";
use strict;
use Carp;
use Getopt::Long;

use GenTest;
use GenTest::Properties;
use GenTest::Constants;
use GenTest::App::GenTest;

my $logger;
eval
{
    require Log::Log4perl;
    Log::Log4perl->import();
    $logger = Log::Log4perl->get_logger('randgen.gentest');
};

my $DEFAULT_THREADS = 10;
my $DEFAULT_QUERIES = 1000;
my $DEFAULT_DURATION = 3600;
my $DEFAULT_DSN = 'dbi:mysql:host=127.0.0.1:port=9306:user=root:database=test';

my @ARGV_saved = @ARGV;

my $options = {};
my $opt_result = GetOptions($options,
                            'config=s',
                            'dsn=s@',
                            'dsn1=s',
                            'dsn2=s',
                            'dsn3=s',
                            'engine=s',
                            'generator=s',
                            'gendata:s',
                            'grammar=s',
                            'redefine=s',
                            'testname=s',
                            'threads=i',
                            'queries=s',
                            'duration=s',
                            'help',
                            'debug',
                            'rpl_mode=s',
                            'validators:s@',
                            'reporters:s@',
                            'report-xml-tt',
                            'report-xml-tt-type=s',
                            'report-xml-tt-dest=s',
                            'seed=s',
                            'mask=i',
                            'mask-level=i',
                            'rows=i',
                            'varchar-length=i',
                            'xml-output=s',
                            'sqltrace',
                            'no-err-filter',
                            'views',
                            'start-dirty',
                            'filter=s',
                            'valgrind',
                            'valgrind-xml',
                            'notnull',
                            'debug',
                            'logfile=s',
                            'logconf=s',
                            'report-tt-logdir=s');
backwardCompatability($options);
my $config = GenTest::Properties->new(
    options => $options,
    defaults => {dsn=>[$DEFAULT_DSN],
                 seed => 1,
                 queries => $DEFAULT_QUERIES,
                 duration => $DEFAULT_DURATION,
                 threads => $DEFAULT_THREADS},
    legal => ['dsn',
              'engine',
              'gendata',
              'generator',
              'grammar',
              'redefine',
              'testname',
              'threads',
              'queries',
              'duration',
              'help',
              'debug',
              'rpl_mode',
              'validators',
              'reporters',
              'report-xml-tt',
              'report-xml-tt-type',
              'report-xml-tt-dest',
              'seed',
              'mask',
              'mask-level',
              'rows',
              'varchar-length',
              'xml-output',
              'views',
              'sqltrace',
              'no-err-filter',
              'start-dirty',
              'filter',
              'valgrind',
              'valgrind-xml',
              'sqltrace',
              'notnull',
              'logfile',
              'logconf',
              'report-tt-logdir'],
    help => \&help);

help() if !$opt_result || $config->help;

<<<<<<< HEAD
if (defined $config->logfile && defined $logger) {
    setLoggingToFile($config->logfile);
} else {
    if (defined $config->logconf && defined $logger) {
        setLogConf($config->logconf);
    }
}

say("Starting \n $0 \\ \n ".join(" \\ \n ", @ARGV_saved));
=======
say("Starting: $0 ".join(" ", @ARGV_saved));
>>>>>>> 778ba3c7

$ENV{RQG_DEBUG} = 1 if defined $config->debug;
my $gentest = GenTest::App::GenTest->new(config => $config);

my $status = $gentest->run();

safe_exit($status);

sub help {

    print <<EOF
$0 - Testing via random query generation. Options:

        --dsn      : DBI resources to connect to (default $DEFAULT_DSN).
                      Supported databases are MySQL, Drizzle, PostgreSQL, JavaDB
                      first --dsn must be to MySQL or Drizzle
        --gendata   : Execute gendata-old.pl in order to populate tables with simple data (default NO)
        --gendata=s : Execute gendata.pl in order to populate tables with data 
                      using the argument as specification file to gendata.pl
        --engine    : Table engine to use when creating tables with gendata (default: no ENGINE for CREATE TABLE)
        --threads   : Number of threads to spawn (default $DEFAULT_THREADS)
        --queries   : Numer of queries to execute per thread (default $DEFAULT_QUERIES);
        --duration  : Duration of the test in seconds (default $DEFAULT_DURATION seconds);
        --grammar   : Grammar file to use for generating the queries (REQUIRED);
        --redefine  : Grammar file to redefine and/or add rules to the given grammar
        --seed      : PRNG seed (default 1). If --seed=time, the current time will be used.
        --rpl_mode  : Replication mode
        --validator : Validator classes to be used. Defaults
                           ErrorMessageCorruption if one or two MySQL dsns
                           ResultsetComparator3 if 3 dsns
                           ResultsetComparartor if 2 dsns
        --reporter  : ErrorLog, Backtrace if one or two MySQL dsns
        --mask      : A seed to a random mask used to mask (reduce) the grammar.
        --mask-level: How many levels deep the mask is applied (default 1)
        --rows      : Number of rows to generate for each table in gendata.pl, unless specified in the ZZ file
        --varchar-length: maximum length of strings (deault 1) in gendata.pl
        --views     : Pass --views to gendata-old.pl or gendata.pl
        --filter    : ......
        --sqltrace  : Print all generated SQL statements.
        --no-err-filter:  Do not suppress error messages.  Output all error messages encountered.
        --start-dirty: Do not generate data (use existing database(s))
        --xml-output: Name of a file to which an XML report will be written if this option is set.
        --report-xml-tt: Report test results in XML-format to the Test Tool (TT) reporting framework.
        --report-xml-tt-type: Type of TT XML transport to use (e.g. scp)
        --report-xml-tt-dest: Destination of TT XML report (e.g. user\@host:/path/to/location (for type scp))
        --testname  : Name of test, used for reporting purposes.
        --valgrind  : ......
        --filter    : ......
        --help      : This help message
        --debug     : Provide debug output
EOF
	;
	safe_exit(1);
}

sub backwardCompatability {
    my ($options) = @_;
    if (defined $options->{dsn}) {
        croak ("Do not combine --dsn and --dsnX") 
            if defined $options->{dsn1} or
            defined $options->{dsn2} or
            defined $options->{dsn3};
        
    } else {
        my @dsns;
        foreach my $i (1..3) {
            if (defined $options->{'dsn'.$i}) {
                push @dsns, $options->{'dsn'.$i};
                delete $options->{'dsn'.$i};
            }
        }
        $options->{dsn} = \@dsns;
    }
        
    if (grep (/,/,@{$options->{reporters}})) {
        my $newreporters = [];
        map {push(@$newreporters,split(/,/,$_))} @{$options->{reporters}};
        $options->{reporters}=$newreporters ;
    }

    if (grep (/,/,@{$options->{validators}})) {
        my $newvalidators = [];
        map {push(@$newvalidators,split(/,/,$_))} @{$options->{validators}};
        $options->{validators}=$newvalidators ;
    }

    if (not defined $options->{generator}) {
        $options->{generator} = 'FromGrammar';
    }
}
<|MERGE_RESOLUTION|>--- conflicted
+++ resolved
@@ -133,7 +133,6 @@
 
 help() if !$opt_result || $config->help;
 
-<<<<<<< HEAD
 if (defined $config->logfile && defined $logger) {
     setLoggingToFile($config->logfile);
 } else {
@@ -142,10 +141,7 @@
     }
 }
 
-say("Starting \n $0 \\ \n ".join(" \\ \n ", @ARGV_saved));
-=======
 say("Starting: $0 ".join(" ", @ARGV_saved));
->>>>>>> 778ba3c7
 
 $ENV{RQG_DEBUG} = 1 if defined $config->debug;
 my $gentest = GenTest::App::GenTest->new(config => $config);
