#!/usr/bin/perl

# Copyright (C) 2008-2010 Sun Microsystems, Inc. All rights reserved.
# Use is subject to license terms.
#
# This program is free software; you can redistribute it and/or modify
# it under the terms of the GNU General Public License as published by
# the Free Software Foundation; version 2 of the License.
#
# This program is distributed in the hope that it will be useful, but
# WITHOUT ANY WARRANTY; without even the implied warranty of
# MERCHANTABILITY or FITNESS FOR A PARTICULAR PURPOSE. See the GNU
# General Public License for more details.
#
# You should have received a copy of the GNU General Public License
# along with this program; if not, write to the Free Software
# Foundation, Inc., 51 Franklin St, Fifth Floor, Boston, MA 02110-1301
# USA

use lib 'lib';
use lib "$ENV{RQG_HOME}/lib";
use strict;
use Carp;
use Getopt::Long;

use GenTest;
use GenTest::Properties;
use GenTest::Constants;
use GenTest::App::GenTest;

my $DEFAULT_THREADS = 10;
my $DEFAULT_QUERIES = 1000;
my $DEFAULT_DURATION = 3600;
my $DEFAULT_DSN = 'dbi:mysql:host=127.0.0.1:port=9306:user=root:database=test';

my @ARGV_saved = @ARGV;

my $options = {};
my $opt_result = GetOptions($options,
                            'config=s',
                            'dsn=s@',
                            'dsn1=s',
                            'dsn2=s',
                            'dsn3=s',
                            'engine=s',
                            'gendata:s',
                            'grammar=s',
                            'testname:s',
                            'redefine=s',
                            'threads=i',
                            'queries=s',
                            'duration=s',
                            'help',
                            'debug',
                            'rpl_mode=s',
                            'validators:s@',
                            'reporters:s@',
                            'seed=s',
                            'mask=i',
                            'mask-level=i',
                            'rows=i',
                            'varchar-length=i',
                            'xml-output=s',
                            'views',
                            'start-dirty',
                            'filter=s',
                            'valgrind');
backwardCompatability($options);
my $config = GenTest::Properties->new(
    options => $options,
    defaults => {dsn=>[$DEFAULT_DSN],
                 seed => 1,
                 queries => $DEFAULT_QUERIES,
                 duration => $DEFAULT_DURATION,
                 threads => $DEFAULT_THREADS},
    required => ['grammar'],
    legal => ['dsn',
              'engine',
              'gendata',
              'redefine',
              'threads',
              'queries',
              'duration',
              'help',
              'debug',
              'rpl_mode',
              'validators',
              'reporters',
              'seed',
              'mask',
              'mask-level',
              'rows',
              'varchar-length',
              'xml-output',
              'views',
              'start-dirty',
              'filter',
              'valgrind'],
    help => \&help);

help() if !$opt_result || $config->help;

say("Starting \n $0 \\ \n ".join(" \\ \n ", @ARGV_saved));

my $gentest = GenTest::App::GenTest->new(config => $config);

my $status = $gentest->run();

<<<<<<< HEAD
my $filter_obj;

$filter_obj = GenTest::Filter::Regexp->new( file => $config->filter ) 
    if defined $config->filter;

say("Starting ".$config->threads." processes, ".
    $config->queries." queries each, duration ".
    $config->duration." seconds.");

my $buildinfo;
if (defined $config->property('xml-output')) {
	$buildinfo = GenTest::XML::BuildInfo->new(
		dsns => $config->dsn
		);
}

my $test = GenTest::XML::Test->new(
	id => time(),
	name => $config->testname,  # TODO: Get test name from somewhere (new option?)
	attributes => {
		engine => $config->engine,
		gendata => $config->gendata,
		grammar => $config->grammar,
		threads => $config->threads,
		queries => $config->queries,
		validators => join (',', @{$config->validators}),
		reporters => join (',', @{$config->reporters}),
		seed => $seed,
		mask => $config->mask,
		mask_level => $config->property('mask-level'),
		rows => $config->rows,
		'varchar-length' => $config->property('varchar-length')
	}
);

my $report = GenTest::XML::Report->new(
	buildinfo => $buildinfo,
	tests => [ $test ]
);

my $errorfilter = GenTest::ErrorFilter->new(channel=>$channel);
my $errorfilter_p = GenTest::IPC::Process->new(object=>$errorfilter);
if (!windows()) {
    $errorfilter_p->start();
}

my $process_type;
my %child_pids;
my $id = 1;

my $periodic_pid = fork();
if ($periodic_pid == 0) {
	Time::HiRes::sleep(($config->threads + 1) / 10);
	say("Started periodic reporting process...");
	$process_type = PROCESS_TYPE_PERIODIC;
	$id = 0;
} else {
	foreach my $i (1..$config->threads) {
		my $child_pid = fork();
        $channel->writer;
		if ($child_pid == 0) { # This is a child 
			$process_type = PROCESS_TYPE_CHILD;
			last;
		} else {
			$child_pids{$child_pid} = 1;
			$process_type = PROCESS_TYPE_PARENT;
			$seed++;
			$id++;
			Time::HiRes::sleep(0.1);	# fork slowly for more predictability
			next;
		}
	}
}

if ($process_type == PROCESS_TYPE_PARENT) {
    if (windows()) {
        ## Important that this is done here in the parent after the last
        ## fork since on windows Process.pm uses threads
        $errorfilter_p->start();
    }
	# We are the parent process, wait for for all spawned processes to terminate
	my $children_died = 0;
	my $total_status = STATUS_OK;
	my $periodic_died = 0;

    ## Parent thread does not use channel
    $channel->close;

	while (1) {
		my $child_pid = wait();
		my $exit_status = $? > 0 ? ($? >> 8) : 0;

		$total_status = $exit_status if $exit_status > $total_status;

		if ($child_pid == $periodic_pid) {
			$periodic_died = 1;
			last;
		} else {
			$children_died++;
			delete $child_pids{$child_pid};
		}

		last if $exit_status >= STATUS_CRITICAL_FAILURE;
		last if $children_died == $config->threads;
		last if $child_pid == -1;
	}

	foreach my $child_pid (keys %child_pids) {
		say("Killing child process with pid $child_pid...");
		kill(15, $child_pid);
	}

	if ($periodic_died == 0) {
		# Wait for periodic process to return the status of its last execution
		Time::HiRes::sleep(1);
		say("Killing periodic reporting process with pid $periodic_pid...");
		kill(15, $periodic_pid);

		if (windows()) {
			# We use sleep() + non-blocking waitpid() due to a bug in ActiveState Perl
			Time::HiRes::sleep(1);
			waitpid($periodic_pid, &POSIX::WNOHANG() );
		} else {
			waitpid($periodic_pid, 0);
		}

		if ($? > -1 ) {
			my $periodic_status = $? > 0 ? $? >> 8 : 0;
			$total_status = $periodic_status if $periodic_status > $total_status;
		}
	}

    $errorfilter_p->kill();

	my @report_results;

	if ($total_status == STATUS_OK) {
		@report_results = $reporter_manager->report(REPORTER_TYPE_SUCCESS | REPORTER_TYPE_ALWAYS);
	} elsif (
		($total_status == STATUS_LENGTH_MISMATCH) ||
		($total_status == STATUS_CONTENT_MISMATCH)
	) {
		@report_results = $reporter_manager->report(REPORTER_TYPE_DATA);
	} elsif ($total_status == STATUS_SERVER_CRASHED) {
		say("Server crash reported, initiating post-crash analysis...");
		@report_results = $reporter_manager->report(REPORTER_TYPE_CRASH | REPORTER_TYPE_ALWAYS);
	} elsif ($total_status == STATUS_SERVER_DEADLOCKED) {
		say("Server deadlock reported, initiating analysis...");
		@report_results = $reporter_manager->report(REPORTER_TYPE_DEADLOCK | REPORTER_TYPE_ALWAYS);
	} elsif ($total_status == STATUS_SERVER_KILLED) {
		@report_results = $reporter_manager->report(REPORTER_TYPE_SERVER_KILLED | REPORTER_TYPE_ALWAYS);
	} else {
		@report_results = $reporter_manager->report(REPORTER_TYPE_ALWAYS);
	}

	my $report_status = shift @report_results;
	$total_status = $report_status if $report_status > $total_status;
	$total_status = STATUS_OK if $total_status == STATUS_SERVER_KILLED;

	foreach my $incident (@report_results) {
		$test->addIncident($incident);
	}

	$test->end($total_status == STATUS_OK ? "pass" : "fail");

	if (defined $config->property('xml-output')) {
		open (XML , '>'.$config->property('xml-output')) or carp("Unable to open $config->property('xml-output'): $!");
		print XML $report->xml();
		close XML;
		say("XML report written to ". $config->property('xml-output'));
	}

	if ($total_status == STATUS_OK) {
		say("Test completed successfully.");
		safe_exit(0);
	} else {
		say("Test completed with failure status $total_status.");
		safe_exit($total_status);
	}
} elsif ($process_type == PROCESS_TYPE_PERIODIC) {
    ## Periodic does not use channel
    $channel->close();
	while (1) {
		my $reporter_status = $reporter_manager->monitor(REPORTER_TYPE_PERIODIC);
		exit($reporter_status) if $reporter_status > STATUS_CRITICAL_FAILURE;
		sleep(10);
	}
} elsif ($process_type == PROCESS_TYPE_CHILD) {
	# We are a child process, execute the desired queries and terminate

	my $generator = GenTest::Generator::FromGrammar->new(
		grammar => $grammar,
		varchar_length => $config->property('varchar-length'),
		seed => $seed + $id,
		thread_id => $id,
		mask => $config->mask,
	        mask_level => $config->property('mask-level')
	);

	exit (STATUS_ENVIRONMENT_FAILURE) if not defined $generator;

	my $mixer = GenTest::Mixer->new(
		generator => $generator,
		executors => \@executors,
		validators => $config->validators,
		filters => defined $filter_obj ? [ $filter_obj ] : undef
	);

	exit (STATUS_ENVIRONMENT_FAILURE) if not defined $mixer;

	my $max_result = 0;

	foreach my $i (1..$queries) {
		my $result = $mixer->next();
		exit($result) if $result > STATUS_CRITICAL_FAILURE;
		$max_result = $result if $result > $max_result && $result > STATUS_TEST_FAILURE;
		last if $result == STATUS_EOF;
		last if $ctrl_c == 1;
		last if time() > $test_end;
	}

	if ($max_result > 0) {
		say("Child process completed with error code $max_result.");
		exit($max_result);
	} else {
		say("Child process completed successfully.");
		exit(0);
	}

} else {
	croak ("Unknown process type $process_type");
}
=======
safe_exit($status);
>>>>>>> 2486222b

sub help {

    print <<EOF
$0 - Testing via random query generation. Options:

        --dsn      : DBI resources to connect to (default $DEFAULT_DSN).
                      Supported databases are MySQL, Drizzle, PostgreSQL, JavaDB
                      first --dsn must be to MySQL or Drizzle
        --gendata   : Execute gendata-old.pl in order to populate tables with simple data (default NO)
        --gendata=s : Execute gendata.pl in order to populate tables with data 
                      using the argument as specification file to gendata.pl
        --engine    : Table engine to use when creating tables with gendata (default: no ENGINE for CREATE TABLE)
        --threads   : Number of threads to spawn (default $DEFAULT_THREADS)
        --queries   : Numer of queries to execute per thread (default $DEFAULT_QUERIES);
        --duration  : Duration of the test in seconds (default $DEFAULT_DURATION seconds);
        --grammar   : Grammar file to use for generating the queries (REQUIRED);
        --redefine  : Grammar file to redefine and/or add rules to the given grammar
        --seed      : PRNG seed (default 1). If --seed=time, the current time will be used.
        --rpl_mode  : Replication mode
        --validator : Validator classes to be used. Defaults
                           ErrorMessageCorruption if one or two MySQL dsns
                           ResultsetComparator3 if 3 dsns
                           ResultsetComparartor if 2 dsns
        --reporter  : ErrorLog, Backtrace if one or two MySQL dsns
        --mask      : A seed to a random mask used to mask (reduce) the grammar.
        --mask-level: How many levels deep the mask is applied (default 1)
        --rows      : Number of rows to generate for each table in gendata.pl, unless specified in the ZZ file
        --varchar-length: maximum length of strings (deault 1) in gendata.pl
        --views     : Pass --views to gendata-old.pl or gendata.pl
        --filter    : ......
        --start-dirty: Do not generate data (use existing database(s))
        --xml-output: Name of a file to which an XML report will be written if this option is set.
        --valgrind  : ......
        --filter    : ......
        --help      : This help message
        --debug     : Provide debug output
EOF
	;
	safe_exit(1);
}

sub backwardCompatability {
    my ($options) = @_;
    if (defined $options->{dsn}) {
        croak ("Do not combine --dsn and --dsnX") 
            if defined $options->{dsn1} or
            defined $options->{dsn2} or
            defined $options->{dsn3};
        
    } else {
        my @dsns;
        foreach my $i (1..3) {
            if (defined $options->{'dsn'.$i}) {
                push @dsns, $options->{'dsn'.$i};
                delete $options->{'dsn'.$i};
            }
        }
        $options->{dsn} = \@dsns;
    }
    
    
    if (grep (/,/,@{$options->{reporters}})) {
        my $newreporters = [];
        map {push(@$newreporters,split(/,/,$_))} @{$options->{reporters}};
        $options->{reporters}=$newreporters ;
    }
    if (grep (/,/,@{$options->{validators}})) {
        my $newvalidators = [];
        map {push(@$newvalidators,split(/,/,$_))} @{$options->{validators}};
        $options->{validators}=$newvalidators ;
    }
}
<|MERGE_RESOLUTION|>--- conflicted
+++ resolved
@@ -45,8 +45,8 @@
                             'engine=s',
                             'gendata:s',
                             'grammar=s',
+                            'redefine=s',
                             'testname:s',
-                            'redefine=s',
                             'threads=i',
                             'queries=s',
                             'duration=s',
@@ -78,6 +78,7 @@
               'engine',
               'gendata',
               'redefine',
+              'testname',
               'threads',
               'queries',
               'duration',
@@ -106,242 +107,7 @@
 
 my $status = $gentest->run();
 
-<<<<<<< HEAD
-my $filter_obj;
-
-$filter_obj = GenTest::Filter::Regexp->new( file => $config->filter ) 
-    if defined $config->filter;
-
-say("Starting ".$config->threads." processes, ".
-    $config->queries." queries each, duration ".
-    $config->duration." seconds.");
-
-my $buildinfo;
-if (defined $config->property('xml-output')) {
-	$buildinfo = GenTest::XML::BuildInfo->new(
-		dsns => $config->dsn
-		);
-}
-
-my $test = GenTest::XML::Test->new(
-	id => time(),
-	name => $config->testname,  # TODO: Get test name from somewhere (new option?)
-	attributes => {
-		engine => $config->engine,
-		gendata => $config->gendata,
-		grammar => $config->grammar,
-		threads => $config->threads,
-		queries => $config->queries,
-		validators => join (',', @{$config->validators}),
-		reporters => join (',', @{$config->reporters}),
-		seed => $seed,
-		mask => $config->mask,
-		mask_level => $config->property('mask-level'),
-		rows => $config->rows,
-		'varchar-length' => $config->property('varchar-length')
-	}
-);
-
-my $report = GenTest::XML::Report->new(
-	buildinfo => $buildinfo,
-	tests => [ $test ]
-);
-
-my $errorfilter = GenTest::ErrorFilter->new(channel=>$channel);
-my $errorfilter_p = GenTest::IPC::Process->new(object=>$errorfilter);
-if (!windows()) {
-    $errorfilter_p->start();
-}
-
-my $process_type;
-my %child_pids;
-my $id = 1;
-
-my $periodic_pid = fork();
-if ($periodic_pid == 0) {
-	Time::HiRes::sleep(($config->threads + 1) / 10);
-	say("Started periodic reporting process...");
-	$process_type = PROCESS_TYPE_PERIODIC;
-	$id = 0;
-} else {
-	foreach my $i (1..$config->threads) {
-		my $child_pid = fork();
-        $channel->writer;
-		if ($child_pid == 0) { # This is a child 
-			$process_type = PROCESS_TYPE_CHILD;
-			last;
-		} else {
-			$child_pids{$child_pid} = 1;
-			$process_type = PROCESS_TYPE_PARENT;
-			$seed++;
-			$id++;
-			Time::HiRes::sleep(0.1);	# fork slowly for more predictability
-			next;
-		}
-	}
-}
-
-if ($process_type == PROCESS_TYPE_PARENT) {
-    if (windows()) {
-        ## Important that this is done here in the parent after the last
-        ## fork since on windows Process.pm uses threads
-        $errorfilter_p->start();
-    }
-	# We are the parent process, wait for for all spawned processes to terminate
-	my $children_died = 0;
-	my $total_status = STATUS_OK;
-	my $periodic_died = 0;
-
-    ## Parent thread does not use channel
-    $channel->close;
-
-	while (1) {
-		my $child_pid = wait();
-		my $exit_status = $? > 0 ? ($? >> 8) : 0;
-
-		$total_status = $exit_status if $exit_status > $total_status;
-
-		if ($child_pid == $periodic_pid) {
-			$periodic_died = 1;
-			last;
-		} else {
-			$children_died++;
-			delete $child_pids{$child_pid};
-		}
-
-		last if $exit_status >= STATUS_CRITICAL_FAILURE;
-		last if $children_died == $config->threads;
-		last if $child_pid == -1;
-	}
-
-	foreach my $child_pid (keys %child_pids) {
-		say("Killing child process with pid $child_pid...");
-		kill(15, $child_pid);
-	}
-
-	if ($periodic_died == 0) {
-		# Wait for periodic process to return the status of its last execution
-		Time::HiRes::sleep(1);
-		say("Killing periodic reporting process with pid $periodic_pid...");
-		kill(15, $periodic_pid);
-
-		if (windows()) {
-			# We use sleep() + non-blocking waitpid() due to a bug in ActiveState Perl
-			Time::HiRes::sleep(1);
-			waitpid($periodic_pid, &POSIX::WNOHANG() );
-		} else {
-			waitpid($periodic_pid, 0);
-		}
-
-		if ($? > -1 ) {
-			my $periodic_status = $? > 0 ? $? >> 8 : 0;
-			$total_status = $periodic_status if $periodic_status > $total_status;
-		}
-	}
-
-    $errorfilter_p->kill();
-
-	my @report_results;
-
-	if ($total_status == STATUS_OK) {
-		@report_results = $reporter_manager->report(REPORTER_TYPE_SUCCESS | REPORTER_TYPE_ALWAYS);
-	} elsif (
-		($total_status == STATUS_LENGTH_MISMATCH) ||
-		($total_status == STATUS_CONTENT_MISMATCH)
-	) {
-		@report_results = $reporter_manager->report(REPORTER_TYPE_DATA);
-	} elsif ($total_status == STATUS_SERVER_CRASHED) {
-		say("Server crash reported, initiating post-crash analysis...");
-		@report_results = $reporter_manager->report(REPORTER_TYPE_CRASH | REPORTER_TYPE_ALWAYS);
-	} elsif ($total_status == STATUS_SERVER_DEADLOCKED) {
-		say("Server deadlock reported, initiating analysis...");
-		@report_results = $reporter_manager->report(REPORTER_TYPE_DEADLOCK | REPORTER_TYPE_ALWAYS);
-	} elsif ($total_status == STATUS_SERVER_KILLED) {
-		@report_results = $reporter_manager->report(REPORTER_TYPE_SERVER_KILLED | REPORTER_TYPE_ALWAYS);
-	} else {
-		@report_results = $reporter_manager->report(REPORTER_TYPE_ALWAYS);
-	}
-
-	my $report_status = shift @report_results;
-	$total_status = $report_status if $report_status > $total_status;
-	$total_status = STATUS_OK if $total_status == STATUS_SERVER_KILLED;
-
-	foreach my $incident (@report_results) {
-		$test->addIncident($incident);
-	}
-
-	$test->end($total_status == STATUS_OK ? "pass" : "fail");
-
-	if (defined $config->property('xml-output')) {
-		open (XML , '>'.$config->property('xml-output')) or carp("Unable to open $config->property('xml-output'): $!");
-		print XML $report->xml();
-		close XML;
-		say("XML report written to ". $config->property('xml-output'));
-	}
-
-	if ($total_status == STATUS_OK) {
-		say("Test completed successfully.");
-		safe_exit(0);
-	} else {
-		say("Test completed with failure status $total_status.");
-		safe_exit($total_status);
-	}
-} elsif ($process_type == PROCESS_TYPE_PERIODIC) {
-    ## Periodic does not use channel
-    $channel->close();
-	while (1) {
-		my $reporter_status = $reporter_manager->monitor(REPORTER_TYPE_PERIODIC);
-		exit($reporter_status) if $reporter_status > STATUS_CRITICAL_FAILURE;
-		sleep(10);
-	}
-} elsif ($process_type == PROCESS_TYPE_CHILD) {
-	# We are a child process, execute the desired queries and terminate
-
-	my $generator = GenTest::Generator::FromGrammar->new(
-		grammar => $grammar,
-		varchar_length => $config->property('varchar-length'),
-		seed => $seed + $id,
-		thread_id => $id,
-		mask => $config->mask,
-	        mask_level => $config->property('mask-level')
-	);
-
-	exit (STATUS_ENVIRONMENT_FAILURE) if not defined $generator;
-
-	my $mixer = GenTest::Mixer->new(
-		generator => $generator,
-		executors => \@executors,
-		validators => $config->validators,
-		filters => defined $filter_obj ? [ $filter_obj ] : undef
-	);
-
-	exit (STATUS_ENVIRONMENT_FAILURE) if not defined $mixer;
-
-	my $max_result = 0;
-
-	foreach my $i (1..$queries) {
-		my $result = $mixer->next();
-		exit($result) if $result > STATUS_CRITICAL_FAILURE;
-		$max_result = $result if $result > $max_result && $result > STATUS_TEST_FAILURE;
-		last if $result == STATUS_EOF;
-		last if $ctrl_c == 1;
-		last if time() > $test_end;
-	}
-
-	if ($max_result > 0) {
-		say("Child process completed with error code $max_result.");
-		exit($max_result);
-	} else {
-		say("Child process completed successfully.");
-		exit(0);
-	}
-
-} else {
-	croak ("Unknown process type $process_type");
-}
-=======
 safe_exit($status);
->>>>>>> 2486222b
 
 sub help {
 
