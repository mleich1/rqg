#!/usr/bin/perl

# Copyright (c) 2008, 2011 Oracle and/or its affiliates. All rights reserved.
# Use is subject to license terms.
#
# This program is free software; you can redistribute it and/or modify
# it under the terms of the GNU General Public License as published by
# the Free Software Foundation; version 2 of the License.
#
# This program is distributed in the hope that it will be useful, but
# WITHOUT ANY WARRANTY; without even the implied warranty of
# MERCHANTABILITY or FITNESS FOR A PARTICULAR PURPOSE. See the GNU
# General Public License for more details.
#
# You should have received a copy of the GNU General Public License
# along with this program; if not, write to the Free Software
# Foundation, Inc., 51 Franklin St, Fifth Floor, Boston, MA 02110-1301
# USA

#
# This script executes the following sequence
#
# $ mysql-test-run.pl --start-and-exit with replication
# $ gentest.pl --gendata
# $ diff master slave
#
#

use lib 'lib';
use lib "$ENV{RQG_HOME}/lib";
use strict;
use GenTest;

my $logger;
eval
{
    require Log::Log4perl;
    Log::Log4perl->import();
    $logger = Log::Log4perl->get_logger('randgen.gentest');
};

$| = 1;
if (osWindows()) {
	$SIG{CHLD} = "IGNORE";
}

if (defined $ENV{RQG_HOME}) {
        if (osWindows()) {
                $ENV{RQG_HOME} = $ENV{RQG_HOME}.'\\';
        } else {
                $ENV{RQG_HOME} = $ENV{RQG_HOME}.'/';
        }
}

use Getopt::Long;
use GenTest::Constants;
use DBI;
use Cwd;

my $database = 'test';
my @master_dsns;

my ($gendata, @basedirs, @mysqld_options, @vardirs, $rpl_mode,
    $engine, $help, $debug, $validators, $reporters, $grammar_file,
    $redefine_file, $seed, $mask, $mask_level, $no_mask, $mem, $rows,
<<<<<<< HEAD
    $varchar_len, $xml_output, $valgrind, $valgrind_xml, $views,
    $start_dirty, $filter, $build_thread, $testname, $report_xml_tt,
    $report_xml_tt_type, $report_xml_tt_dest, $notnull, $sqltrace,
    $lcov, $transformers, $logfile, $logconf, $report_tt_logdir);
=======
    $varchar_len, $xml_output, $valgrind, $valgrind_xml, $views, $start_dirty,
    $filter, $build_thread, $testname, $report_xml_tt, $report_xml_tt_type,
    $report_xml_tt_dest, $notnull, $sqltrace, $lcov, $transformers, $querytimeout);
>>>>>>> aa0537e7

my $threads = my $default_threads = 10;
my $queries = my $default_queries = 1000;
my $duration = my $default_duration = 3600;

my @ARGV_saved = @ARGV;

my $opt_result = GetOptions(
	'mysqld=s@' => \$mysqld_options[0],
	'mysqld1=s@' => \$mysqld_options[0],
	'mysqld2=s@' => \$mysqld_options[1],
	'basedir=s' => \$basedirs[0],
	'basedir1=s' => \$basedirs[0],
	'basedir2=s' => \$basedirs[1],
	'vardir=s' => \$vardirs[0],
	'vardir1=s' => \$vardirs[0],
	'vardir2=s' => \$vardirs[1],
	'rpl_mode=s' => \$rpl_mode,
	'engine=s' => \$engine,
	'grammar=s' => \$grammar_file,
	'redefine=s' => \$redefine_file,
	'threads=i' => \$threads,
	'queries=s' => \$queries,
	'duration=i' => \$duration,
	'help' => \$help,
	'debug' => \$debug,
	'validators:s@' => \$validators,
    'transformers:s@' =>\$transformers,
	'reporters:s@' => \$reporters,
	'report-xml-tt' => \$report_xml_tt,
	'report-xml-tt-type=s' => \$report_xml_tt_type,
	'report-xml-tt-dest=s' => \$report_xml_tt_dest,
	'gendata:s' => \$gendata,
	'notnull' => \$notnull,
	'seed=s' => \$seed,
	'mask=i' => \$mask,
        'mask-level=i' => \$mask_level,
	'no-mask' => \$no_mask,
	'mem' => \$mem,
	'rows=i' => \$rows,
	'varchar-length=i' => \$varchar_len,
	'xml-output=s'	=> \$xml_output,
	'valgrind'	=> \$valgrind,
	'valgrind-xml'	=> \$valgrind_xml,
	'views'		=> \$views,
	'sqltrace' => \$sqltrace,
	'start-dirty'	=> \$start_dirty,
	'filter=s'	=> \$filter,
    'mtr-build-thread=i' => \$build_thread,
    'testname=s' => \$testname,
	'lcov' => \$lcov,
<<<<<<< HEAD
    'logfile=s' => \$logfile,
    'logconf=s' => \$logconf,
    'report-tt-logdir=s' => \$report_tt_logdir
=======
    'querytimeout=i' => \$querytimeout
>>>>>>> aa0537e7
);

if (defined $logfile && defined $logger) {
    setLoggingToFile($logfile);
} else {
    if (defined $logconf && defined $logger) {
        setLogConf($logconf);
    }
}


$ENV{RQG_DEBUG} = 1 if defined $debug;

$validators = join(',', @$validators) if defined $validators;
$reporters = join(',', @$reporters) if defined $reporters;
$transformers = join(',', @$transformers) if defined $transformers;

if (!$opt_result) {
	exit(1);
} elsif ($help) {
	help();
	exit(0);
} elsif ($basedirs[0] eq '') {
	say("No basedir provided via --basedir.");
	exit(0);
} elsif (not defined $grammar_file) {
	say("No grammar file provided via --grammar");
	exit(0);
}

say("Copyright (c) 2008,2011 Oracle and/or its affiliates. All rights reserved. Use is subject to license terms.");
say("Please see http://forge.mysql.com/wiki/Category:RandomQueryGenerator for more information on this test framework.");
say("Starting: $0 ".join(" ", @ARGV_saved));

#
# Calculate master and slave ports based on MTR_BUILD_THREAD (MTR
# Version 1 behaviour)
#

if (not defined $build_thread) {
    if (defined $ENV{MTR_BUILD_THREAD}) {
        $build_thread = $ENV{MTR_BUILD_THREAD}
    } else {
        $build_thread = DEFAULT_MTR_BUILD_THREAD;
    }
}

if ( $build_thread eq 'auto' ) {
    say ("Please set the environment variable MTR_BUILD_THREAD to a value <> 'auto' (recommended) or unset it (will take the value ".DEFAULT_MTR_BUILD_THREAD.") ");
    exit (STATUS_ENVIRONMENT_FAILURE);
}

my $master_port = 10000 + 10 * $build_thread;
my $slave_port = 10000 + 10 * $build_thread + 2;
my @master_ports = ($master_port,$slave_port);

say("master_port : $master_port slave_port : $slave_port master_ports : @master_ports MTR_BUILD_THREAD : $build_thread ");

$ENV{MTR_BUILD_THREAD} = $build_thread;

#
# If the user has provided two vardirs and one basedir, start second
# server using the same basedir
#


if (
	($vardirs[1] ne '') && 
	($basedirs[1] eq '')
) {
	$basedirs[1] = $basedirs[0];	
}


if (
	($mysqld_options[1] ne '') && 
	($basedirs[1] eq '')
) {
	$basedirs[1] = $basedirs[0];	
}

#
# If the user has provided identical basedirs and vardirs, warn of a potential overlap.
#

if (
	($basedirs[0] eq $basedirs[1]) &&
	($vardirs[0] eq $vardirs[1]) &&
	($rpl_mode eq '')
) {
	die("Please specify either different --basedir[12] or different --vardir[12] in order to start two MySQL servers");
}

#
# If RQG_HOME is set, prepend it to config files if they can not be found without it 
#

$gendata = $ENV{RQG_HOME}.'/'.$gendata if defined $gendata && defined $ENV{RQG_HOME} && ! -e $gendata;
$grammar_file = $ENV{RQG_HOME}.'/'.$grammar_file if defined $grammar_file && defined $ENV{RQG_HOME} && ! -e $grammar_file;
$redefine_file = $ENV{RQG_HOME}.'/'.$redefine_file if defined $redefine_file && defined $ENV{RQG_HOME} && ! -e $redefine_file;

my $cwd = cwd();

if ($lcov) {
	unlink(tmpdir()."/lcov-rqg.info");
	system("lcov --directory $basedirs[0] --zerocounters");
}

#
# Start servers. Use rpl_alter if replication is needed.
#
	
foreach my $server_id (0..1) {
	next if $basedirs[$server_id] eq '';

	if (
		($server_id == 0) ||
		($rpl_mode eq '') 
	) {
		$master_dsns[$server_id] = "dbi:mysql:host=127.0.0.1:port=".$master_ports[$server_id].":user=root:database=".$database;
	}

	my @mtr_options;
	push @mtr_options, lc("--mysqld=--$engine") if defined $engine && $engine !~ m{myisam|memory|heap}sio;

	push @mtr_options, "--mem" if defined $mem;
	if ((defined $valgrind) || (defined $valgrind_xml)) {
		push @mtr_options, "--valgrind";
		if (defined $valgrind_xml) {
			push @mtr_options, "--valgrind-option='--xml=yes'";
			if (defined $vardirs[$server_id]) {
				push @mtr_options, "--valgrind-option='--xml-file=".$vardirs[$server_id]."/log/valgrind.xml'";
			} else {
				push @mtr_options, "--valgrind-option='--xml-file=".$basedirs[$server_id]."/mysql-test/var/log/valgrind.xml'";
			}
		}
	}
			
	push @mtr_options, "--skip-ndb";
	push @mtr_options, "--mysqld=--core-file";
	push @mtr_options, "--mysqld=--loose-new";
#	push @mtr_options, "--mysqld=--default-storage-engine=$engine" if defined $engine;
	push @mtr_options, "--mysqld=--sql-mode=no_engine_substitution" if join(' ', @ARGV_saved) !~ m{sql-mode}io;
	push @mtr_options, "--mysqld=--relay-log=slave-relay-bin";
	push @mtr_options, "--mysqld=--loose-innodb";
	push @mtr_options, "--mysqld=--loose-falcon-debug-mask=2";
	push @mtr_options, "--mysqld=--secure-file-priv=";		# Disable secure-file-priv that mtr enables.
	push @mtr_options, "--mysqld=--max-allowed-packet=16Mb";	# Allow loading bigger blobs
	push @mtr_options, "--mysqld=--loose-innodb-status-file=1";
	push @mtr_options, "--mysqld=--master-retry-count=65535";

	push @mtr_options, "--start-dirty" if defined $start_dirty;
	push @mtr_options, "--gcov" if $lcov;

	if (($rpl_mode ne '') && ($server_id != 0)) {
		# If we are running in replication, and we start the slave separately (because it is a different binary)
		# add a few options that allow the slave and the master to be distinguished and SHOW SLAVE HOSTS to work
		push @mtr_options, "--mysqld=--server-id=".($server_id + 1);
		push @mtr_options, "--mysqld=--report-host=127.0.0.1";
		push @mtr_options, "--mysqld=--report-port=".$master_ports[$server_id];
	}

	my $mtr_path = $basedirs[$server_id].'/mysql-test/';
	chdir($mtr_path) or die "unable to chdir() to $mtr_path: $!";
	
	push @mtr_options, "--vardir=$vardirs[$server_id]" if defined $vardirs[$server_id];
	push @mtr_options, "--master_port=".$master_ports[$server_id];

	if (defined $mysqld_options[$server_id]) {
		foreach my $mysqld_option (@{$mysqld_options[$server_id]}) {
			push @mtr_options, '--mysqld="'.$mysqld_option.'"';
		}
	}

	if (
		($rpl_mode ne '') &&
		($server_id == 0) &&
		(not defined $vardirs[1]) &&
		(not defined $mysqld_options[1])
	) {
		push @mtr_options, 'rpl_alter';
		push @mtr_options, "--slave_port=".$slave_port;
	} elsif ($basedirs[$server_id] =~ m{(^|[-/ ])5\.0}sgio) {
		say("Basedir implies server version 5.0. Will not use --start-and-exit 1st");
		# Do nothing, test name "1st" does not exist in 5.0
	} else {
		push @mtr_options, '1st';
	}

	$ENV{MTR_VERSION} = 1;
#	my $out_file = "/tmp/mtr-".$$."-".$server_id.".out";
	my $mtr_command = "perl mysql-test-run.pl --start-and-exit ".join(' ', @mtr_options)." 2>&1";
	say("Running $mtr_command .");

	my $vardir = $vardirs[$server_id] || $basedirs[$server_id].'/mysql-test/var';

	open (MTR_COMMAND, '>'.$mtr_path.'/mtr_command') or say("Unable to open mtr_command: $!");
	print MTR_COMMAND $mtr_command;
	close MTR_COMMAND;

	my $mtr_status = system($mtr_command);

	if ($mtr_status != 0) {
#		system("cat $out_file");
		system("cat \"$vardir/log/master.err\"");
		exit_test(STATUS_ENVIRONMENT_FAILURE);
	}
#	unlink($out_file);
	
	if ((defined $master_dsns[$server_id]) && (defined $engine)) {
		my $dbh = DBI->connect($master_dsns[$server_id], undef, undef, { RaiseError => 1 } );
		$dbh->do("SET GLOBAL storage_engine = '$engine'");
	}
}

chdir($cwd);

my $master_dbh = DBI->connect($master_dsns[0], undef, undef, { RaiseError => 1 } );

if ($rpl_mode) {
	my $slave_dsn = "dbi:mysql:host=127.0.0.1:port=".$slave_port.":user=root:database=".$database;
	my $slave_dbh = DBI->connect($slave_dsn, undef, undef, { RaiseError => 1 } );

	say("Establishing replication, mode $rpl_mode ...");

	my ($foo, $master_version) = $master_dbh->selectrow_array("SHOW VARIABLES LIKE 'version'");

	if (($master_version !~ m{^5\.0}sio) && ($rpl_mode ne 'default')) {
		$master_dbh->do("SET GLOBAL BINLOG_FORMAT = '$rpl_mode'");
		$slave_dbh->do("SET GLOBAL BINLOG_FORMAT = '$rpl_mode'");
	}

	$slave_dbh->do("STOP SLAVE");

	$slave_dbh->do("SET GLOBAL storage_engine = '$engine'") if defined $engine;

	$slave_dbh->do("CHANGE MASTER TO
		MASTER_PORT = $master_ports[0],
		MASTER_HOST = '127.0.0.1',
               MASTER_USER = 'root',
               MASTER_CONNECT_RETRY = 1
	");

	$slave_dbh->do("START SLAVE");
}

#
# Run actual queries
#

my @gentest_options;

push @gentest_options, "--start-dirty" if defined $start_dirty;
push @gentest_options, "--gendata=$gendata";
push @gentest_options, "--notnull" if defined $notnull;
push @gentest_options, "--engine=$engine" if defined $engine;
push @gentest_options, "--rpl_mode=$rpl_mode" if defined $rpl_mode;
push @gentest_options, map {'--validator='.$_} split(/,/,$validators) if defined $validators;
push @gentest_options, map {'--reporter='.$_} split(/,/,$reporters) if defined $reporters;
push @gentest_options, map {'--transformer='.$_} split(/,/,$transformers) if defined $transformers;
push @gentest_options, "--threads=$threads" if defined $threads;
push @gentest_options, "--queries=$queries" if defined $queries;
push @gentest_options, "--duration=$duration" if defined $duration;
push @gentest_options, "--dsn=$master_dsns[0]" if defined $master_dsns[0];
push @gentest_options, "--dsn=$master_dsns[1]" if defined $master_dsns[1];
push @gentest_options, "--grammar=$grammar_file";
push @gentest_options, "--redefine=$redefine_file" if defined $redefine_file;
push @gentest_options, "--seed=$seed" if defined $seed;
push @gentest_options, "--mask=$mask" if ((defined $mask) && (not defined $no_mask));
push @gentest_options, "--mask-level=$mask_level" if defined $mask_level;
push @gentest_options, "--rows=$rows" if defined $rows;
push @gentest_options, "--views" if defined $views;
push @gentest_options, "--varchar-length=$varchar_len" if defined $varchar_len;
push @gentest_options, "--xml-output=$xml_output" if defined $xml_output;
push @gentest_options, "--report-xml-tt" if defined $report_xml_tt;
push @gentest_options, "--report-xml-tt-type=$report_xml_tt_type" if defined $report_xml_tt_type;
push @gentest_options, "--report-xml-tt-dest=$report_xml_tt_dest" if defined $report_xml_tt_dest;
push @gentest_options, "--debug" if defined $debug;
push @gentest_options, "--filter=$filter" if defined $filter;
push @gentest_options, "--valgrind" if defined $valgrind;
push @gentest_options, "--valgrind-xml" if defined $valgrind_xml;
push @gentest_options, "--testname=$testname" if defined $testname;
push @gentest_options, "--sqltrace" if defined $sqltrace;
<<<<<<< HEAD
push @gentest_options, "--logfile=$logfile" if defined $logfile;
push @gentest_options, "--logconf=$logconf" if defined $logconf;
push @gentest_options, "--report-tt-logdir=$report_tt_logdir" if defined $report_tt_logdir;
=======
push @gentest_options, "--querytimeout=$querytimeout" if defined $querytimeout;
>>>>>>> aa0537e7

# Push the number of "worker" threads into the environment.
# lib/GenTest/Generator/FromGrammar.pm will generate a corresponding grammar element.
$ENV{RQG_THREADS}= $threads;

my $gentest_result = system("perl $ENV{RQG_HOME}gentest.pl ".join(' ', @gentest_options)) >> 8;
say("gentest.pl exited with exit status ".status2text($gentest_result). " ($gentest_result)");

if ($lcov) {
	say("Trying to generate a genhtml lcov report in ".tmpdir()."/rqg-lcov-$$ ...");
	system("lcov --quiet --directory $basedirs[0] --capture --output-file ".tmpdir()."/lcov-rqg.info");
	system("genhtml --quiet --no-sort --output-directory=".tmpdir()."/rqg-lcov-$$ ".tmpdir()."/lcov-rqg.info");
	say("genhtml lcov report may have been generated in ".tmpdir()."/rqg-lcov-$$ .");

}	

exit_test($gentest_result);

sub help {

	print <<EOF
Copyright (c) 2008,2011 Oracle and/or its affiliates. All rights reserved. Use is subject to license terms.

$0 - Run a complete random query generation test, including server start with replication and master/slave verification
    
    Options related to one standalone MySQL server:

    --basedir   : Specifies the base directory of the stand-alone MySQL installation;
    --mysqld    : Options passed to the MySQL server
    --vardir    : Optional. (default \$basedir/mysql-test/var);

    Options related to two MySQL servers

    --basedir1  : Specifies the base directory of the first MySQL installation;
    --basedir2  : Specifies the base directory of the second MySQL installation;
    --mysqld1   : Options passed to the first MySQL server
    --mysqld2   : Options passed to the second MySQL server
    --vardir1   : Optional. (default \$basedir1/mysql-test/var);
    --vardir2   : Optional. (default \$basedir2/mysql-test/var);

    General options

    --grammar   : Grammar file to use when generating queries (REQUIRED);
    --redefine  : Grammar file to redefine and/or add rules to the given grammar
    --rpl_mode  : Replication type to use (statement|row|mixed) (default: no replication);
    --vardir1   : Optional.
    --vardir2   : Optional. 
    --engine    : Table engine to use when creating tables with gendata (default no ENGINE in CREATE TABLE);
    --threads   : Number of threads to spawn (default $default_threads);
    --queries   : Number of queries to execute per thread (default $default_queries);
    --duration  : Duration of the test in seconds (default $default_duration seconds);
    --validator : The validators to use
    --reporter  : The reporters to use
    --transformer: The transformers to use (turns on --validator=transformer). Accepts comma separated list
    --querytimeout: The timeout to use for the QueryTimeout reporter
    --gendata   : Generate data option. Passed to gentest.pl
    --seed      : PRNG seed. Passed to gentest.pl
    --mask      : Grammar mask. Passed to gentest.pl
    --mask-level: Grammar mask level. Passed to gentest.pl
    --rows      : No of rows. Passed to gentest.pl
    --varchar-length: length of strings. passed to gentest.pl
    --xml-output: Passed to gentest.pl
    --report-xml-tt: Passed to gentest.pl
    --report-xml-tt-type: Passed to gentest.pl
    --report-xml-tt-dest: Passed to gentest.pl
    --testname  : Name of test, used for reporting purposes
    --sqltrace  : Print all generated SQL statements
    --views     : Generate views. Passed to gentest.pl
    --valgrind  : Passed to gentest.pl
    --filter    : Passed to gentest.pl
    --mem       : Passed to mtr
    --mtr-build-thread: Value used for MTR_BUILD_THREAD when servers are started and accessed 
    --debug     : Debug mode
    --help      : This help message

    If you specify --basedir1 and --basedir2 or --vardir1 and --vardir2, two servers will be started and the results from the queries
    will be compared between them.
EOF
	;
	print "$0 arguments were: ".join(' ', @ARGV_saved)."\n";
	exit_test(STATUS_UNKNOWN_ERROR);
}

sub exit_test {
	my $status = shift;

	print isoTimestamp()." [$$] $0 will exit with exit status ".status2text($status)." ($status)\n";
	safe_exit($status);
}<|MERGE_RESOLUTION|>--- conflicted
+++ resolved
@@ -63,16 +63,10 @@
 my ($gendata, @basedirs, @mysqld_options, @vardirs, $rpl_mode,
     $engine, $help, $debug, $validators, $reporters, $grammar_file,
     $redefine_file, $seed, $mask, $mask_level, $no_mask, $mem, $rows,
-<<<<<<< HEAD
     $varchar_len, $xml_output, $valgrind, $valgrind_xml, $views,
     $start_dirty, $filter, $build_thread, $testname, $report_xml_tt,
     $report_xml_tt_type, $report_xml_tt_dest, $notnull, $sqltrace,
-    $lcov, $transformers, $logfile, $logconf, $report_tt_logdir);
-=======
-    $varchar_len, $xml_output, $valgrind, $valgrind_xml, $views, $start_dirty,
-    $filter, $build_thread, $testname, $report_xml_tt, $report_xml_tt_type,
-    $report_xml_tt_dest, $notnull, $sqltrace, $lcov, $transformers, $querytimeout);
->>>>>>> aa0537e7
+    $lcov, $transformers, $logfile, $logconf, $report_tt_logdir,$querytimeout);
 
 my $threads = my $default_threads = 10;
 my $queries = my $default_queries = 1000;
@@ -124,13 +118,10 @@
     'mtr-build-thread=i' => \$build_thread,
     'testname=s' => \$testname,
 	'lcov' => \$lcov,
-<<<<<<< HEAD
     'logfile=s' => \$logfile,
     'logconf=s' => \$logconf,
-    'report-tt-logdir=s' => \$report_tt_logdir
-=======
+    'report-tt-logdir=s' => \$report_tt_logdir,
     'querytimeout=i' => \$querytimeout
->>>>>>> aa0537e7
 );
 
 if (defined $logfile && defined $logger) {
@@ -414,13 +405,10 @@
 push @gentest_options, "--valgrind-xml" if defined $valgrind_xml;
 push @gentest_options, "--testname=$testname" if defined $testname;
 push @gentest_options, "--sqltrace" if defined $sqltrace;
-<<<<<<< HEAD
 push @gentest_options, "--logfile=$logfile" if defined $logfile;
 push @gentest_options, "--logconf=$logconf" if defined $logconf;
 push @gentest_options, "--report-tt-logdir=$report_tt_logdir" if defined $report_tt_logdir;
-=======
 push @gentest_options, "--querytimeout=$querytimeout" if defined $querytimeout;
->>>>>>> aa0537e7
 
 # Push the number of "worker" threads into the environment.
 # lib/GenTest/Generator/FromGrammar.pm will generate a corresponding grammar element.
