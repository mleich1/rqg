#!/usr/bin/perl

<<<<<<< HEAD
# Copyright (c) 2008, 2011, Oracle and/or its affiliates. All rights
# reserved.
=======
# Copyright (c) 2008, 2011 Oracle and/or its affiliates. All rights reserved.
# Use is subject to license terms.
>>>>>>> 1b4ebbd5
#
# This program is free software; you can redistribute it and/or modify
# it under the terms of the GNU General Public License as published by
# the Free Software Foundation; version 2 of the License.
#
# This program is distributed in the hope that it will be useful, but
# WITHOUT ANY WARRANTY; without even the implied warranty of
# MERCHANTABILITY or FITNESS FOR A PARTICULAR PURPOSE. See the GNU
# General Public License for more details.
#
# You should have received a copy of the GNU General Public License
# along with this program; if not, write to the Free Software
# Foundation, Inc., 51 Franklin St, Fifth Floor, Boston, MA 02110-1301
# USA

#
# This script executes the following sequence
#
# $ mysql-test-run.pl --start-and-exit with replication
# $ gentest.pl --gendata
# $ diff master slave
#
#

use lib 'lib';
use lib "$ENV{RQG_HOME}/lib";
use strict;
use GenTest;

my $logger;
eval
{
    require Log::Log4perl;
    Log::Log4perl->import();
    $logger = Log::Log4perl->get_logger('randgen.gentest');
};

$| = 1;
if (osWindows()) {
	$SIG{CHLD} = "IGNORE";
}

if (defined $ENV{RQG_HOME}) {
        if (osWindows()) {
                $ENV{RQG_HOME} = $ENV{RQG_HOME}.'\\';
        } else {
                $ENV{RQG_HOME} = $ENV{RQG_HOME}.'/';
        }
}

use Getopt::Long;
use GenTest::Constants;
use DBI;
use Cwd;

my $database = 'test';
my @master_dsns;

my ($gendata, @basedirs, @mysqld_options, @vardirs, $rpl_mode,
    $engine, $help, $debug, $validators, $reporters, $grammar_file,
    $redefine_file, $seed, $mask, $mask_level, $no_mask, $mem, $rows,
<<<<<<< HEAD
    $varchar_len, $xml_output, $valgrind, $valgrind_xml, $views,
    $start_dirty, $filter, $build_thread, $testname, $report_xml_tt,
    $report_xml_tt_type, $report_xml_tt_dest, $notnull, $sqltrace,
    $lcov, $logfile, $logconf, $report_tt_logdir);
=======
    $varchar_len, $xml_output, $valgrind, $valgrind_xml, $views, $start_dirty,
    $filter, $build_thread, $testname, $report_xml_tt, $report_xml_tt_type,
    $report_xml_tt_dest, $notnull, $sqltrace, $lcov, $transformers);
>>>>>>> 1b4ebbd5

my $threads = my $default_threads = 10;
my $queries = my $default_queries = 1000;
my $duration = my $default_duration = 3600;

my @ARGV_saved = @ARGV;

my $opt_result = GetOptions(
	'mysqld=s@' => \$mysqld_options[0],
	'mysqld1=s@' => \$mysqld_options[0],
	'mysqld2=s@' => \$mysqld_options[1],
	'basedir=s' => \$basedirs[0],
	'basedir1=s' => \$basedirs[0],
	'basedir2=s' => \$basedirs[1],
	'vardir=s' => \$vardirs[0],
	'vardir1=s' => \$vardirs[0],
	'vardir2=s' => \$vardirs[1],
	'rpl_mode=s' => \$rpl_mode,
	'engine=s' => \$engine,
	'grammar=s' => \$grammar_file,
	'redefine=s' => \$redefine_file,
	'threads=i' => \$threads,
	'queries=s' => \$queries,
	'duration=i' => \$duration,
	'help' => \$help,
	'debug' => \$debug,
	'validators:s@' => \$validators,
    'transformers:s@' =>\$transformers,
	'reporters:s@' => \$reporters,
	'report-xml-tt' => \$report_xml_tt,
	'report-xml-tt-type=s' => \$report_xml_tt_type,
	'report-xml-tt-dest=s' => \$report_xml_tt_dest,
	'gendata:s' => \$gendata,
	'notnull' => \$notnull,
	'seed=s' => \$seed,
	'mask=i' => \$mask,
        'mask-level=i' => \$mask_level,
	'no-mask' => \$no_mask,
	'mem' => \$mem,
	'rows=i' => \$rows,
	'varchar-length=i' => \$varchar_len,
	'xml-output=s'	=> \$xml_output,
	'valgrind'	=> \$valgrind,
	'valgrind-xml'	=> \$valgrind_xml,
	'views'		=> \$views,
	'sqltrace' => \$sqltrace,
	'start-dirty'	=> \$start_dirty,
	'filter=s'	=> \$filter,
    'mtr-build-thread=i' => \$build_thread,
    'testname=s' => \$testname,
	'lcov' => \$lcov,
    'logfile=s' => \$logfile,
    'logconf=s' => \$logconf,
    'report-tt-logdir=s' => \$report_tt_logdir
);

if (defined $logfile && defined $logger) {
    setLoggingToFile($logfile);
} else {
    if (defined $logconf && defined $logger) {
        setLogConf($logconf);
    }
}


$ENV{RQG_DEBUG} = 1 if defined $debug;

$validators = join(',', @$validators) if defined $validators;
$reporters = join(',', @$reporters) if defined $reporters;
$transformers = join(',', @$transformers) if defined $transformers;

if (!$opt_result) {
	exit(1);
} elsif ($help) {
	help();
	exit(0);
} elsif ($basedirs[0] eq '') {
	say("No basedir provided via --basedir.");
	exit(0);
} elsif (not defined $grammar_file) {
	say("No grammar file provided via --grammar");
	exit(0);
}

say("Copyright (c) 2008,2011 Oracle and/or its affiliates. All rights reserved. Use is subject to license terms.");
say("Please see http://forge.mysql.com/wiki/Category:RandomQueryGenerator for more information on this test framework.");
say("Starting: $0 ".join(" ", @ARGV_saved));

#
# Calculate master and slave ports based on MTR_BUILD_THREAD (MTR
# Version 1 behaviour)
#

if (not defined $build_thread) {
    if (defined $ENV{MTR_BUILD_THREAD}) {
        $build_thread = $ENV{MTR_BUILD_THREAD}
    } else {
        $build_thread = DEFAULT_MTR_BUILD_THREAD;
    }
}

if ( $build_thread eq 'auto' ) {
    say ("Please set the environment variable MTR_BUILD_THREAD to a value <> 'auto' (recommended) or unset it (will take the value ".DEFAULT_MTR_BUILD_THREAD.") ");
    exit (STATUS_ENVIRONMENT_FAILURE);
}

my $master_port = 10000 + 10 * $build_thread;
my $slave_port = 10000 + 10 * $build_thread + 2;
my @master_ports = ($master_port,$slave_port);

say("master_port : $master_port slave_port : $slave_port master_ports : @master_ports MTR_BUILD_THREAD : $build_thread ");

$ENV{MTR_BUILD_THREAD} = $build_thread;

#
# If the user has provided two vardirs and one basedir, start second
# server using the same basedir
#


if (
	($vardirs[1] ne '') && 
	($basedirs[1] eq '')
) {
	$basedirs[1] = $basedirs[0];	
}


if (
	($mysqld_options[1] ne '') && 
	($basedirs[1] eq '')
) {
	$basedirs[1] = $basedirs[0];	
}

#
# If the user has provided identical basedirs and vardirs, warn of a potential overlap.
#

if (
	($basedirs[0] eq $basedirs[1]) &&
	($vardirs[0] eq $vardirs[1]) &&
	($rpl_mode eq '')
) {
	die("Please specify either different --basedir[12] or different --vardir[12] in order to start two MySQL servers");
}

#
# If RQG_HOME is set, prepend it to config files if they can not be found without it 
#

$gendata = $ENV{RQG_HOME}.'/'.$gendata if defined $gendata && defined $ENV{RQG_HOME} && ! -e $gendata;
$grammar_file = $ENV{RQG_HOME}.'/'.$grammar_file if defined $grammar_file && defined $ENV{RQG_HOME} && ! -e $grammar_file;
$redefine_file = $ENV{RQG_HOME}.'/'.$redefine_file if defined $redefine_file && defined $ENV{RQG_HOME} && ! -e $redefine_file;

my $cwd = cwd();

if ($lcov) {
	unlink(tmpdir()."/lcov-rqg.info");
	system("lcov --directory $basedirs[0] --zerocounters");
}

#
# Start servers. Use rpl_alter if replication is needed.
#
	
foreach my $server_id (0..1) {
	next if $basedirs[$server_id] eq '';

	if (
		($server_id == 0) ||
		($rpl_mode eq '') 
	) {
		$master_dsns[$server_id] = "dbi:mysql:host=127.0.0.1:port=".$master_ports[$server_id].":user=root:database=".$database;
	}

	my @mtr_options;
	push @mtr_options, lc("--mysqld=--$engine") if defined $engine && $engine !~ m{myisam|memory|heap}sio;

	push @mtr_options, "--mem" if defined $mem;
	if ((defined $valgrind) || (defined $valgrind_xml)) {
		push @mtr_options, "--valgrind";
		if (defined $valgrind_xml) {
			push @mtr_options, "--valgrind-option='--xml=yes'";
			if (defined $vardirs[$server_id]) {
				push @mtr_options, "--valgrind-option='--xml-file=".$vardirs[$server_id]."/log/valgrind.xml'";
			} else {
				push @mtr_options, "--valgrind-option='--xml-file=".$basedirs[$server_id]."/mysql-test/var/log/valgrind.xml'";
			}
		}
	}
			
	push @mtr_options, "--skip-ndb";
	push @mtr_options, "--mysqld=--core-file";
	push @mtr_options, "--mysqld=--loose-new";
#	push @mtr_options, "--mysqld=--default-storage-engine=$engine" if defined $engine;
	push @mtr_options, "--mysqld=--sql-mode=no_engine_substitution" if join(' ', @ARGV_saved) !~ m{sql-mode}io;
	push @mtr_options, "--mysqld=--relay-log=slave-relay-bin";
	push @mtr_options, "--mysqld=--loose-innodb";
	push @mtr_options, "--mysqld=--loose-falcon-debug-mask=2";
	push @mtr_options, "--mysqld=--secure-file-priv=";		# Disable secure-file-priv that mtr enables.
	push @mtr_options, "--mysqld=--max-allowed-packet=16Mb";	# Allow loading bigger blobs
	push @mtr_options, "--mysqld=--loose-innodb-status-file=1";
	push @mtr_options, "--mysqld=--master-retry-count=65535";

	push @mtr_options, "--start-dirty" if defined $start_dirty;
	push @mtr_options, "--gcov" if $lcov;

	if (($rpl_mode ne '') && ($server_id != 0)) {
		# If we are running in replication, and we start the slave separately (because it is a different binary)
		# add a few options that allow the slave and the master to be distinguished and SHOW SLAVE HOSTS to work
		push @mtr_options, "--mysqld=--server-id=".($server_id + 1);
		push @mtr_options, "--mysqld=--report-host=127.0.0.1";
		push @mtr_options, "--mysqld=--report-port=".$master_ports[$server_id];
	}

	my $mtr_path = $basedirs[$server_id].'/mysql-test/';
	chdir($mtr_path) or die "unable to chdir() to $mtr_path: $!";
	
	push @mtr_options, "--vardir=$vardirs[$server_id]" if defined $vardirs[$server_id];
	push @mtr_options, "--master_port=".$master_ports[$server_id];

	if (defined $mysqld_options[$server_id]) {
		foreach my $mysqld_option (@{$mysqld_options[$server_id]}) {
			push @mtr_options, '--mysqld="'.$mysqld_option.'"';
		}
	}

	if (
		($rpl_mode ne '') &&
		($server_id == 0) &&
		(not defined $vardirs[1]) &&
		(not defined $mysqld_options[1])
	) {
		push @mtr_options, 'rpl_alter';
		push @mtr_options, "--slave_port=".$slave_port;
	} elsif ($basedirs[$server_id] =~ m{(^|[-/ ])5\.0}sgio) {
		say("Basedir implies server version 5.0. Will not use --start-and-exit 1st");
		# Do nothing, test name "1st" does not exist in 5.0
	} else {
		push @mtr_options, '1st';
	}

	$ENV{MTR_VERSION} = 1;
#	my $out_file = "/tmp/mtr-".$$."-".$server_id.".out";
	my $mtr_command = "perl mysql-test-run.pl --start-and-exit ".join(' ', @mtr_options)." 2>&1";
	say("Running $mtr_command .");

	my $vardir = $vardirs[$server_id] || $basedirs[$server_id].'/mysql-test/var';

	open (MTR_COMMAND, '>'.$mtr_path.'/mtr_command') or say("Unable to open mtr_command: $!");
	print MTR_COMMAND $mtr_command;
	close MTR_COMMAND;

	my $mtr_status = system($mtr_command);

	if ($mtr_status != 0) {
#		system("cat $out_file");
		system("cat \"$vardir/log/master.err\"");
		exit_test(STATUS_ENVIRONMENT_FAILURE);
	}
#	unlink($out_file);
	
	if ((defined $master_dsns[$server_id]) && (defined $engine)) {
		my $dbh = DBI->connect($master_dsns[$server_id], undef, undef, { RaiseError => 1 } );
		$dbh->do("SET GLOBAL storage_engine = '$engine'");
	}
}

chdir($cwd);

my $master_dbh = DBI->connect($master_dsns[0], undef, undef, { RaiseError => 1 } );

if ($rpl_mode) {
	my $slave_dsn = "dbi:mysql:host=127.0.0.1:port=".$slave_port.":user=root:database=".$database;
	my $slave_dbh = DBI->connect($slave_dsn, undef, undef, { RaiseError => 1 } );

	say("Establishing replication, mode $rpl_mode ...");

	my ($foo, $master_version) = $master_dbh->selectrow_array("SHOW VARIABLES LIKE 'version'");

	if (($master_version !~ m{^5\.0}sio) && ($rpl_mode ne 'default')) {
		$master_dbh->do("SET GLOBAL BINLOG_FORMAT = '$rpl_mode'");
		$slave_dbh->do("SET GLOBAL BINLOG_FORMAT = '$rpl_mode'");
	}

	$slave_dbh->do("STOP SLAVE");

	$slave_dbh->do("SET GLOBAL storage_engine = '$engine'") if defined $engine;

	$slave_dbh->do("CHANGE MASTER TO
		MASTER_PORT = $master_ports[0],
		MASTER_HOST = '127.0.0.1',
               MASTER_USER = 'root',
               MASTER_CONNECT_RETRY = 1
	");

	$slave_dbh->do("START SLAVE");
}

#
# Run actual queries
#

my @gentest_options;

push @gentest_options, "--start-dirty" if defined $start_dirty;
push @gentest_options, "--gendata=$gendata";
push @gentest_options, "--notnull" if defined $notnull;
push @gentest_options, "--engine=$engine" if defined $engine;
push @gentest_options, "--rpl_mode=$rpl_mode" if defined $rpl_mode;
push @gentest_options, map {'--validator='.$_} split(/,/,$validators) if defined $validators;
push @gentest_options, map {'--reporter='.$_} split(/,/,$reporters) if defined $reporters;
push @gentest_options, map {'--transformer='.$_} split(/,/,$transformers) if defined $transformers;
push @gentest_options, "--threads=$threads" if defined $threads;
push @gentest_options, "--queries=$queries" if defined $queries;
push @gentest_options, "--duration=$duration" if defined $duration;
push @gentest_options, "--dsn=$master_dsns[0]" if defined $master_dsns[0];
push @gentest_options, "--dsn=$master_dsns[1]" if defined $master_dsns[1];
push @gentest_options, "--grammar=$grammar_file";
push @gentest_options, "--redefine=$redefine_file" if defined $redefine_file;
push @gentest_options, "--seed=$seed" if defined $seed;
push @gentest_options, "--mask=$mask" if ((defined $mask) && (not defined $no_mask));
push @gentest_options, "--mask-level=$mask_level" if defined $mask_level;
push @gentest_options, "--rows=$rows" if defined $rows;
push @gentest_options, "--views" if defined $views;
push @gentest_options, "--varchar-length=$varchar_len" if defined $varchar_len;
push @gentest_options, "--xml-output=$xml_output" if defined $xml_output;
push @gentest_options, "--report-xml-tt" if defined $report_xml_tt;
push @gentest_options, "--report-xml-tt-type=$report_xml_tt_type" if defined $report_xml_tt_type;
push @gentest_options, "--report-xml-tt-dest=$report_xml_tt_dest" if defined $report_xml_tt_dest;
push @gentest_options, "--debug" if defined $debug;
push @gentest_options, "--filter=$filter" if defined $filter;
push @gentest_options, "--valgrind" if defined $valgrind;
push @gentest_options, "--valgrind-xml" if defined $valgrind_xml;
push @gentest_options, "--testname=$testname" if defined $testname;
push @gentest_options, "--sqltrace" if defined $sqltrace;
push @gentest_options, "--logfile=$logfile" if defined $logfile;
push @gentest_options, "--logconf=$logconf" if defined $logconf;
push @gentest_options, "--report-tt-logdir=$report_tt_logdir" if defined $report_tt_logdir;

# Push the number of "worker" threads into the environment.
# lib/GenTest/Generator/FromGrammar.pm will generate a corresponding grammar element.
$ENV{RQG_THREADS}= $threads;

my $gentest_result = system("perl $ENV{RQG_HOME}gentest.pl ".join(' ', @gentest_options)) >> 8;
say("gentest.pl exited with exit status ".status2text($gentest_result). " ($gentest_result)");

if ($lcov) {
	say("Trying to generate a genhtml lcov report in ".tmpdir()."/rqg-lcov-$$ ...");
	system("lcov --quiet --directory $basedirs[0] --capture --output-file ".tmpdir()."/lcov-rqg.info");
	system("genhtml --quiet --no-sort --output-directory=".tmpdir()."/rqg-lcov-$$ ".tmpdir()."/lcov-rqg.info");
	say("genhtml lcov report may have been generated in ".tmpdir()."/rqg-lcov-$$ .");

}	

exit_test($gentest_result);

sub help {

	print <<EOF
Copyright (c) 2008,2011 Oracle and/or its affiliates. All rights reserved. Use is subject to license terms.

$0 - Run a complete random query generation test, including server start with replication and master/slave verification
    
    Options related to one standalone MySQL server:

    --basedir   : Specifies the base directory of the stand-alone MySQL installation;
    --mysqld    : Options passed to the MySQL server
    --vardir    : Optional. (default \$basedir/mysql-test/var);

    Options related to two MySQL servers

    --basedir1  : Specifies the base directory of the first MySQL installation;
    --basedir2  : Specifies the base directory of the second MySQL installation;
    --mysqld1   : Options passed to the first MySQL server
    --mysqld2   : Options passed to the second MySQL server
    --vardir1   : Optional. (default \$basedir1/mysql-test/var);
    --vardir2   : Optional. (default \$basedir2/mysql-test/var);

    General options

    --grammar   : Grammar file to use when generating queries (REQUIRED);
    --redefine  : Grammar file to redefine and/or add rules to the given grammar
    --rpl_mode  : Replication type to use (statement|row|mixed) (default: no replication);
    --vardir1   : Optional.
    --vardir2   : Optional. 
    --engine    : Table engine to use when creating tables with gendata (default no ENGINE in CREATE TABLE);
    --threads   : Number of threads to spawn (default $default_threads);
    --queries   : Number of queries to execute per thread (default $default_queries);
    --duration  : Duration of the test in seconds (default $default_duration seconds);
    --validator : The validators to use
    --reporter  : The reporters to use
    --gendata   : Generate data option. Passed to gentest.pl
    --seed      : PRNG seed. Passed to gentest.pl
    --mask      : Grammar mask. Passed to gentest.pl
    --mask-level: Grammar mask level. Passed to gentest.pl
    --rows      : No of rows. Passed to gentest.pl
    --varchar-length: length of strings. passed to gentest.pl
    --xml-output: Passed to gentest.pl
    --report-xml-tt: Passed to gentest.pl
    --report-xml-tt-type: Passed to gentest.pl
    --report-xml-tt-dest: Passed to gentest.pl
    --testname  : Name of test, used for reporting purposes.
    --sqltrace  : Print all generated SQL statements.
    --views     : Generate views. Passed to gentest.pl
    --valgrind  : Passed to gentest.pl
    --filter    : Passed to gentest.pl
    --mem       : Passed to mtr.
    --mtr-build-thread: 
                  Value used for MTR_BUILD_THREAD when servers are started and accessed.
    --debug     : Debug mode
    --help      : This help message

    If you specify --basedir1 and --basedir2 or --vardir1 and --vardir2, two servers will be started and the results from the queries
    will be compared between them.
EOF
	;
	print "$0 arguments were: ".join(' ', @ARGV_saved)."\n";
	exit_test(STATUS_UNKNOWN_ERROR);
}

sub exit_test {
	my $status = shift;

	print isoTimestamp()." [$$] $0 will exit with exit status ".status2text($status)." ($status)\n";
	safe_exit($status);
}<|MERGE_RESOLUTION|>--- conflicted
+++ resolved
@@ -1,12 +1,7 @@
 #!/usr/bin/perl
 
-<<<<<<< HEAD
-# Copyright (c) 2008, 2011, Oracle and/or its affiliates. All rights
-# reserved.
-=======
 # Copyright (c) 2008, 2011 Oracle and/or its affiliates. All rights reserved.
 # Use is subject to license terms.
->>>>>>> 1b4ebbd5
 #
 # This program is free software; you can redistribute it and/or modify
 # it under the terms of the GNU General Public License as published by
@@ -68,16 +63,10 @@
 my ($gendata, @basedirs, @mysqld_options, @vardirs, $rpl_mode,
     $engine, $help, $debug, $validators, $reporters, $grammar_file,
     $redefine_file, $seed, $mask, $mask_level, $no_mask, $mem, $rows,
-<<<<<<< HEAD
     $varchar_len, $xml_output, $valgrind, $valgrind_xml, $views,
     $start_dirty, $filter, $build_thread, $testname, $report_xml_tt,
     $report_xml_tt_type, $report_xml_tt_dest, $notnull, $sqltrace,
-    $lcov, $logfile, $logconf, $report_tt_logdir);
-=======
-    $varchar_len, $xml_output, $valgrind, $valgrind_xml, $views, $start_dirty,
-    $filter, $build_thread, $testname, $report_xml_tt, $report_xml_tt_type,
-    $report_xml_tt_dest, $notnull, $sqltrace, $lcov, $transformers);
->>>>>>> 1b4ebbd5
+    $lcov, $transformers, $logfile, $logconf, $report_tt_logdir);
 
 my $threads = my $default_threads = 10;
 my $queries = my $default_queries = 1000;
