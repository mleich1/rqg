--- conflicted
+++ resolved
@@ -68,11 +68,7 @@
     $varchar_len, $xml_output, $valgrind, @valgrind_options, $views,
     $start_dirty, $filter, $build_thread, $sqltrace, $testname,
     $report_xml_tt, $report_xml_tt_type, $report_xml_tt_dest,
-<<<<<<< HEAD
-    $notnull, $logfile, $logconf, $report_tt_logdir, $querytimeout);
-=======
-    $notnull, $querytimeout, $no_mask);
->>>>>>> b5e90ec8
+    $notnull, $logfile, $logconf, $report_tt_logdir, $querytimeout, $no_mask);
 
 my $gendata=''; ## default simple gendata
 
@@ -126,15 +122,11 @@
 	'filter=s'	=> \$filter,
     'mtr-build-thread=i' => \$build_thread,
     'sqltrace' => \$sqltrace,
-<<<<<<< HEAD
     'logfile=s' => \$logfile,
     'logconf=s' => \$logconf,
     'report-tt-logdir=s' => \$report_tt_logdir,
-    'querytimeout=i' => \$querytimeout
-=======
     'querytimeout=i' => \$querytimeout,
     'no-mask' => \$no_mask
->>>>>>> b5e90ec8
     );
 
 if (defined $logfile && defined $logger) {
